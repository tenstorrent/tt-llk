--- conflicted
+++ resolved
@@ -15,16 +15,6 @@
     reinterpret_cast<volatile std::uint32_t tt_reg_ptr *>(TENSIX_MAILBOX2_BASE),
     reinterpret_cast<volatile std::uint32_t tt_reg_ptr *>(TENSIX_MAILBOX3_BASE)};
 
-<<<<<<< HEAD
-std::uint32_t cfg_state_id __attribute__((section(".bss")))   = 0; // Flip between 0 and 1 to keep state between kernel calls
-std::uint32_t dest_offset_id __attribute__((section(".bss"))) = 0; // Flip between 0 and 1 to keep dest pointer between kernel calls
-} // namespace ckernel
-
-using namespace ckernel;
-
-#endif
-=======
 std::uint32_t cfg_state_id   = 0; // Flip between 0 and 1 to keep state between kernel calls
 std::uint32_t dest_offset_id = 0; // Flip between 0 and 1 to keep dest pointer between kernel calls
-} // namespace ckernel
->>>>>>> ff630dc9
+} // namespace ckernel