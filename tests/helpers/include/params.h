--- conflicted
+++ resolved
@@ -48,13 +48,8 @@
 constexpr auto& formats = formats_array[0];
 
 #else // Not inferring formats — all formats are pre-defined. Set format configuration directly.
-<<<<<<< HEAD
 constexpr auto dest_datum_width = ckernel::DestDatumWidth(dest_acc_en_input);
-constexpr FormatConfig formats  = FormatConfig(UNPACK_A_IN, UNPACK_A_OUT, MATH, PACK_IN, PACK_OUT);
-=======
-constexpr bool is_fp32_dest_acc_en = dest_acc_en_input; // dest_acc doesn't require adjustment; configuration is hard-coded
-constexpr FormatConfig formats     = FormatConfig(UNPACK_A_IN, UNPACK_A_OUT, MATH_FORMAT, PACK_IN, PACK_OUT);
->>>>>>> 58e4e4fd
+constexpr FormatConfig formats  = FormatConfig(UNPACK_A_IN, UNPACK_A_OUT, MATH_FORMAT, PACK_IN, PACK_OUT);
 #endif
 
 // Tile count validation - applies to all kernel variants (UNPACK, MATH, PACK)
