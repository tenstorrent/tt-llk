--- conflicted
+++ resolved
@@ -36,27 +36,7 @@
 /*DATA FORMAT CONFIGURATION*/
 
 // Given input and output formats, infer the rest of the format configuration
-<<<<<<< HEAD
-#if DATA_FORMAT_INFERENCE_MODEL
-
-// If the input is exponentB, we cannot convert it to Float16 without enabling fp32 mode in dest;
-// this is considered a format combination outlier, so we enable dest_acc
-constexpr bool dest_accumulation_enabled =
-    dest_acc_en_input ||
-    is_format_combination_outlier(static_cast<DataFormat>(UNPACK_A_IN), static_cast<DataFormat>(PACK_OUT), ckernel::DestDatumWidth {dest_acc_en_input});
-constexpr auto dest_datum_width = ckernel::DestDatumWidth(dest_accumulation_enabled);
-
-// Get Data Formats
-inline constexpr std::array<FormatConfig, L1_to_L1_ITERATIONS> formats_array =
-    data_formats<static_cast<DataFormat>(UNPACK_A_IN), static_cast<DataFormat>(PACK_OUT), dest_acc_en_input, L1_to_L1_ITERATIONS>();
-
-constexpr auto& formats = formats_array[0];
-
-#else // Not inferring formats — all formats are pre-defined. Set format configuration directly.
 constexpr auto dest_datum_width = ckernel::DestDatumWidth(dest_acc_en_input);
-constexpr FormatConfig formats  = FormatConfig(UNPACK_A_IN, UNPACK_A_OUT, MATH_FORMAT, PACK_IN, PACK_OUT);
-=======
-constexpr bool is_fp32_dest_acc_en = dest_acc_en_input; // dest_acc doesn't require adjustment; configuration is hard-coded
 
 // Build formats configurations L1-L1 run(s)
 #if FUSED_MULTIPLE_RUNS
@@ -65,7 +45,6 @@
      FormatConfig(UNPACK_A_IN_LIST[1], UNPACK_A_OUT_LIST[1], MATH_FORMAT_LIST[1], PACK_IN_LIST[1], PACK_OUT_LIST[1])}};
 #else
 constexpr FormatConfig formats = FormatConfig(UNPACK_A_IN, UNPACK_A_OUT, MATH_FORMAT, PACK_IN, PACK_OUT);
->>>>>>> c49b07b0
 #endif
 
 // Tile count validation - applies to all kernel variants (UNPACK, MATH, PACK)
