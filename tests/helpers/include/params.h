// SPDX-FileCopyrightText: © 2025 Tenstorrent AI ULC
//
// SPDX-License-Identifier: Apache-2.0

#pragma once

#include <cstdarg>
<<<<<<< HEAD
#include <cstdint>

#define L1_ADDRESS(buffer) ((reinterpret_cast<uint32_t>(buffer) / 16) - 1)

#ifdef UNPACK_SRC_FLOAT16_B
#define UNPACK_IN (uint32_t)DataFormat::Float16_b
#endif
#ifdef UNPACK_SRC_FLOAT16
#define UNPACK_IN (uint32_t)DataFormat::Float16
#endif
#ifdef UNPACK_SRC_FLOAT32
#define UNPACK_IN (uint32_t)DataFormat::Float32
#endif
#ifdef UNPACK_SRC_INT32
#define UNPACK_IN (uint32_t)DataFormat::Int32
#endif
#ifdef UNPACK_SRC_BFP8_B
#define UNPACK_IN (uint32_t)DataFormat::Bfp8_b
#endif

#ifdef UNPACK_DST_FLOAT16_B
#define UNPACK_OUT (uint32_t)DataFormat::Float16_b
#endif
#ifdef UNPACK_DST_FLOAT16
#define UNPACK_OUT (uint32_t)DataFormat::Float16
#endif
#ifdef UNPACK_DST_FLOAT32
#define UNPACK_OUT (uint32_t)DataFormat::Float32
#endif
#ifdef UNPACK_DST_INT32
#define UNPACK_OUT (uint32_t)DataFormat::Int32
#endif
#ifdef UNPACK_DST_BFP8_B
#define UNPACK_OUT (uint32_t)DataFormat::Bfp8_b
#endif

#ifdef MATH_FLOAT16_B
#define MATH_FORMAT (uint32_t)DataFormat::Float16_b
#endif
#ifdef MATH_FLOAT16
#define MATH_FORMAT (uint32_t)DataFormat::Float16
#endif
#ifdef MATH_FLOAT32
#define MATH_FORMAT (uint32_t)DataFormat::Float32
#endif
#ifdef MATH_INT32
#define MATH_FORMAT (uint32_t)DataFormat::Int32
#endif
#ifdef MATH_BFP8_B
#define MATH_FORMAT (uint32_t)DataFormat::Bfp8_b
#endif

#ifdef PACK_SRC_FLOAT16_B
#define PACK_IN (uint32_t)DataFormat::Float16_b
#endif
#ifdef PACK_SRC_FLOAT16
#define PACK_IN (uint32_t)DataFormat::Float16
#endif
#ifdef PACK_SRC_FLOAT32
#define PACK_IN (uint32_t)DataFormat::Float32
#endif
#ifdef PACK_SRC_INT32
#define PACK_IN (uint32_t)DataFormat::Int32
#endif
#ifdef PACK_SRC_BFP8_B
#define PACK_IN (uint32_t)DataFormat::Bfp8_b
#endif

#ifdef PACK_DST_FLOAT16_B
#define PACK_OUT (uint32_t)DataFormat::Float16_b
#endif
#ifdef PACK_DST_FLOAT16
#define PACK_OUT (uint32_t)DataFormat::Float16
#endif
#ifdef PACK_DST_FLOAT32
#define PACK_OUT (uint32_t)DataFormat::Float32
#endif
#ifdef PACK_DST_INT32
#define PACK_OUT (uint32_t)DataFormat::Int32
#endif
#ifdef PACK_DST_BFP8_B
#define PACK_OUT (uint32_t)DataFormat::Bfp8_b
#endif

#ifdef LLK_TRISC_MATH

#ifdef ELTWISE_BINARY_ADD
#define ELTWISE_BINARY_OP EltwiseBinaryType::ELWADD
#endif
#ifdef ELTWISE_BINARY_SUB
#define ELTWISE_BINARY_OP EltwiseBinaryType::ELWSUB
#endif
#ifdef ELTWISE_BINARY_MUL
#define ELTWISE_BINARY_OP EltwiseBinaryType::ELWMUL
#endif
// TO BE IMPLEMENTED IN LLKs
#ifdef ELTWISE_BINARY_DIV
#define ELTWISE_BINARY_OP EltwiseBinaryType::ELWDIV
#endif
#ifdef ELTWISE_BINARY_LESS
#define ELTWISE_BINARY_OP EltwiseBinaryType::ELWLESS
#endif

// SFPU operation macros

#ifdef SFPU_OP_SQRT
#define SFPU_OPERATION SfpuType::sqrt
#define SFPU_CALLS              \
    _init_sqrt_<APPROX_MODE>(); \
    _calculate_sqrt_<APPROX_MODE, 0, 10>(10);
#endif
#ifdef SFPU_OP_LOG
#define SFPU_OPERATION SfpuType::log
#define SFPU_CALLS             \
    _init_log_<APPROX_MODE>(); \
    _calculate_log_<APPROX_MODE, false, 10>(10, 0);
#endif
#ifdef SFPU_OP_SQUARE
#define SFPU_OPERATION SfpuType::square
#define SFPU_CALLS     _calculate_square_<APPROX_MODE, 10>(10);
=======
#include <type_traits>

#include "ckernel_sfpu_log.h"
#include "ckernel_sfpu_sqrt.h"
#include "ckernel_sfpu_square.h"
#include "llk_defs.h"
#include "llk_sfpu_types.h"
#include "tensix_types.h"

inline uint32_t L1_ADDRESS(const volatile void* buffer)
{
    return (reinterpret_cast<uint32_t>(buffer) / 16) - 1;
}

namespace
{
constexpr std::underlying_type_t<DataFormat> get_data_format(DataFormat format)
{
    return static_cast<std::underlying_type_t<DataFormat>>(format);
}
} // namespace

#ifdef FORMAT_FLOAT16_B
constexpr auto DATA_FORMAT = get_data_format(DataFormat::Float16_b);
#endif
#ifdef FORMAT_FLOAT16
constexpr auto DATA_FORMAT = get_data_format(DataFormat::Float16);
#endif
#ifdef FORMAT_FLOAT32
constexpr auto DATA_FORMAT = get_data_format(DataFormat::Float32);
#endif
#ifdef FORMAT_INT32
constexpr auto DATA_FORMAT = get_data_format(DataFormat::Int32);
#endif
#ifdef FORMAT_BFP8_B
constexpr auto DATA_FORMAT = get_data_format(DataFormat::Bfp8_b);
#endif

#ifdef ELTWISE_BINARY_ADD
constexpr auto ELTWISE_BINARY_OP = ckernel::EltwiseBinaryType::ELWADD;
#endif
#ifdef ELTWISE_BINARY_SUB
constexpr auto ELTWISE_BINARY_OP = ckernel::EltwiseBinaryType::ELWSUB;
#endif
#ifdef ELTWISE_BINARY_MUL
constexpr auto ELTWISE_BINARY_OP = ckernel::EltwiseBinaryType::ELWMUL;
#endif
// TO BE IMPLEMENTED IN LLKs
#ifdef ELTWISE_BINARY_DIV
constexpr auto ELTWISE_BINARY_OP = ckernel::EltwiseBinaryType::ELWDIV;
#endif
#ifdef ELTWISE_BINARY_LESS
constexpr auto ELTWISE_BINARY_OP = ckernel::EltwiseBinaryType::ELWLESS;
>>>>>>> ff630dc9
#endif

#ifdef SFPU_OP_SQRT
constexpr auto SFPU_OPERATION = SfpuType::sqrt;
#endif
#ifdef SFPU_OP_LOG
constexpr auto SFPU_OPERATION = SfpuType::log;
#endif
#ifdef SFPU_OP_SQUARE
constexpr auto SFPU_OPERATION = SfpuType::square;
#endif

<<<<<<< HEAD
#ifdef LLK_TRISC_PACK

inline void process_addresses(volatile uint32_t* buffer_Dest[], int n, int first, ...)
{
    buffer_Dest[0] = (volatile uint32_t*)first;
=======
inline void process_addresses(volatile uint32_t* buffer_Dest[], int n, int first, ...)
{
    buffer_Dest[0] = reinterpret_cast<volatile uint32_t*>(first);
>>>>>>> ff630dc9

    va_list args;
    va_start(args, first);
    for (int i = 1; i < n; ++i)
    {
        int num        = va_arg(args, int);
<<<<<<< HEAD
        buffer_Dest[i] = (volatile uint32_t*)num;
    }
    va_end(args);
}

#endif

#endif
=======
        buffer_Dest[i] = reinterpret_cast<volatile uint32_t*>(num);
    }
    va_end(args);
}
>>>>>>> ff630dc9
<|MERGE_RESOLUTION|>--- conflicted
+++ resolved
@@ -5,128 +5,6 @@
 #pragma once
 
 #include <cstdarg>
-<<<<<<< HEAD
-#include <cstdint>
-
-#define L1_ADDRESS(buffer) ((reinterpret_cast<uint32_t>(buffer) / 16) - 1)
-
-#ifdef UNPACK_SRC_FLOAT16_B
-#define UNPACK_IN (uint32_t)DataFormat::Float16_b
-#endif
-#ifdef UNPACK_SRC_FLOAT16
-#define UNPACK_IN (uint32_t)DataFormat::Float16
-#endif
-#ifdef UNPACK_SRC_FLOAT32
-#define UNPACK_IN (uint32_t)DataFormat::Float32
-#endif
-#ifdef UNPACK_SRC_INT32
-#define UNPACK_IN (uint32_t)DataFormat::Int32
-#endif
-#ifdef UNPACK_SRC_BFP8_B
-#define UNPACK_IN (uint32_t)DataFormat::Bfp8_b
-#endif
-
-#ifdef UNPACK_DST_FLOAT16_B
-#define UNPACK_OUT (uint32_t)DataFormat::Float16_b
-#endif
-#ifdef UNPACK_DST_FLOAT16
-#define UNPACK_OUT (uint32_t)DataFormat::Float16
-#endif
-#ifdef UNPACK_DST_FLOAT32
-#define UNPACK_OUT (uint32_t)DataFormat::Float32
-#endif
-#ifdef UNPACK_DST_INT32
-#define UNPACK_OUT (uint32_t)DataFormat::Int32
-#endif
-#ifdef UNPACK_DST_BFP8_B
-#define UNPACK_OUT (uint32_t)DataFormat::Bfp8_b
-#endif
-
-#ifdef MATH_FLOAT16_B
-#define MATH_FORMAT (uint32_t)DataFormat::Float16_b
-#endif
-#ifdef MATH_FLOAT16
-#define MATH_FORMAT (uint32_t)DataFormat::Float16
-#endif
-#ifdef MATH_FLOAT32
-#define MATH_FORMAT (uint32_t)DataFormat::Float32
-#endif
-#ifdef MATH_INT32
-#define MATH_FORMAT (uint32_t)DataFormat::Int32
-#endif
-#ifdef MATH_BFP8_B
-#define MATH_FORMAT (uint32_t)DataFormat::Bfp8_b
-#endif
-
-#ifdef PACK_SRC_FLOAT16_B
-#define PACK_IN (uint32_t)DataFormat::Float16_b
-#endif
-#ifdef PACK_SRC_FLOAT16
-#define PACK_IN (uint32_t)DataFormat::Float16
-#endif
-#ifdef PACK_SRC_FLOAT32
-#define PACK_IN (uint32_t)DataFormat::Float32
-#endif
-#ifdef PACK_SRC_INT32
-#define PACK_IN (uint32_t)DataFormat::Int32
-#endif
-#ifdef PACK_SRC_BFP8_B
-#define PACK_IN (uint32_t)DataFormat::Bfp8_b
-#endif
-
-#ifdef PACK_DST_FLOAT16_B
-#define PACK_OUT (uint32_t)DataFormat::Float16_b
-#endif
-#ifdef PACK_DST_FLOAT16
-#define PACK_OUT (uint32_t)DataFormat::Float16
-#endif
-#ifdef PACK_DST_FLOAT32
-#define PACK_OUT (uint32_t)DataFormat::Float32
-#endif
-#ifdef PACK_DST_INT32
-#define PACK_OUT (uint32_t)DataFormat::Int32
-#endif
-#ifdef PACK_DST_BFP8_B
-#define PACK_OUT (uint32_t)DataFormat::Bfp8_b
-#endif
-
-#ifdef LLK_TRISC_MATH
-
-#ifdef ELTWISE_BINARY_ADD
-#define ELTWISE_BINARY_OP EltwiseBinaryType::ELWADD
-#endif
-#ifdef ELTWISE_BINARY_SUB
-#define ELTWISE_BINARY_OP EltwiseBinaryType::ELWSUB
-#endif
-#ifdef ELTWISE_BINARY_MUL
-#define ELTWISE_BINARY_OP EltwiseBinaryType::ELWMUL
-#endif
-// TO BE IMPLEMENTED IN LLKs
-#ifdef ELTWISE_BINARY_DIV
-#define ELTWISE_BINARY_OP EltwiseBinaryType::ELWDIV
-#endif
-#ifdef ELTWISE_BINARY_LESS
-#define ELTWISE_BINARY_OP EltwiseBinaryType::ELWLESS
-#endif
-
-// SFPU operation macros
-
-#ifdef SFPU_OP_SQRT
-#define SFPU_OPERATION SfpuType::sqrt
-#define SFPU_CALLS              \
-    _init_sqrt_<APPROX_MODE>(); \
-    _calculate_sqrt_<APPROX_MODE, 0, 10>(10);
-#endif
-#ifdef SFPU_OP_LOG
-#define SFPU_OPERATION SfpuType::log
-#define SFPU_CALLS             \
-    _init_log_<APPROX_MODE>(); \
-    _calculate_log_<APPROX_MODE, false, 10>(10, 0);
-#endif
-#ifdef SFPU_OP_SQUARE
-#define SFPU_OPERATION SfpuType::square
-#define SFPU_CALLS     _calculate_square_<APPROX_MODE, 10>(10);
-=======
 #include <type_traits>
 
 #include "ckernel_sfpu_log.h"
@@ -149,20 +27,84 @@
 }
 } // namespace
 
-#ifdef FORMAT_FLOAT16_B
-constexpr auto DATA_FORMAT = get_data_format(DataFormat::Float16_b);
+#ifdef UNPACK_SRC_FLOAT16_B
+constexpr auto UNPACK_IN = get_data_format(DataFormat::Float16_b);
 #endif
-#ifdef FORMAT_FLOAT16
-constexpr auto DATA_FORMAT = get_data_format(DataFormat::Float16);
+#ifdef UNPACK_SRC_FLOAT16
+constexpr auto UNPACK_IN = get_data_format(DataFormat::Float16);
 #endif
-#ifdef FORMAT_FLOAT32
-constexpr auto DATA_FORMAT = get_data_format(DataFormat::Float32);
+#ifdef UNPACK_SRC_FLOAT32
+constexpr auto UNPACK_IN = get_data_format(DataFormat::Float32);
 #endif
-#ifdef FORMAT_INT32
-constexpr auto DATA_FORMAT = get_data_format(DataFormat::Int32);
+#ifdef UNPACK_SRC_INT32
+constexpr auto UNPACK_IN = get_data_format(DataFormat::Int32);
 #endif
-#ifdef FORMAT_BFP8_B
-constexpr auto DATA_FORMAT = get_data_format(DataFormat::Bfp8_b);
+#ifdef UNPACK_SRC_BFP8_B
+constexpr auto UNPACK_IN = get_data_format(DataFormat::Bfp8_b);
+#endif
+
+#ifdef UNPACK_DST_FLOAT16_B
+constexpr auto UNPACK_OUT = get_data_format(DataFormat::Float16_b);
+#endif
+#ifdef UNPACK_DST_FLOAT16
+constexpr auto UNPACK_OUT = get_data_format(DataFormat::Float16);
+#endif
+#ifdef UNPACK_DST_FLOAT32
+constexpr auto UNPACK_OUT = get_data_format(DataFormat::Float32);
+#endif
+#ifdef UNPACK_DST_INT32
+constexpr auto UNPACK_OUT = get_data_format(DataFormat::Int32);
+#endif
+#ifdef UNPACK_DST_BFP8_B
+constexpr auto UNPACK_OUT = get_data_format(DataFormat::Bfp8_b);
+#endif
+
+#ifdef PACK_SRC_FLOAT16_B
+constexpr auto PACK_IN = get_data_format(DataFormat::Float16_b);
+#endif
+#ifdef PACK_SRC_FLOAT16
+constexpr auto PACK_IN = get_data_format(DataFormat::Float16);
+#endif
+#ifdef PACK_SRC_FLOAT32
+constexpr auto PACK_IN = get_data_format(DataFormat::Float32);
+#endif
+#ifdef PACK_SRC_INT32
+constexpr auto PACK_IN = get_data_format(DataFormat::Int32);
+#endif
+#ifdef PACK_SRC_BFP8_B
+constexpr auto PACK_IN = get_data_format(DataFormat::Bfp8_b);
+#endif
+
+#ifdef PACK_DST_FLOAT16_B
+constexpr auto PACK_OUT = get_data_format(DataFormat::Float16_b);
+#endif
+#ifdef PACK_DST_FLOAT16
+constexpr auto PACK_OUT = get_data_format(DataFormat::Float16);
+#endif
+#ifdef PACK_DST_FLOAT32
+constexpr auto PACK_OUT = get_data_format(DataFormat::Float32);
+#endif
+#ifdef PACK_DST_INT32
+constexpr auto PACK_OUT = get_data_format(DataFormat::Int32);
+#endif
+#ifdef PACK_DST_BFP8_B
+constexpr auto PACK_OUT = get_data_format(DataFormat::Bfp8_b);
+#endif
+
+#ifdef MATH_FLOAT16_B
+constexpr auto MATH_FORMAT = get_data_format(DataFormat::Float16_b);
+#endif
+#ifdef MATH_FLOAT16
+constexpr auto MATH_FORMAT = get_data_format(DataFormat::Float16);
+#endif
+#ifdef MATH_FLOAT32
+constexpr auto MATH_FORMAT = get_data_format(DataFormat::Float32);
+#endif
+#ifdef MATH_INT32
+constexpr auto MATH_FORMAT = get_data_format(DataFormat::Int32);
+#endif
+#ifdef MATH_BFP8_B
+constexpr auto MATH_FORMAT = get_data_format(DataFormat::Bfp8_b);
 #endif
 
 #ifdef ELTWISE_BINARY_ADD
@@ -180,7 +122,6 @@
 #endif
 #ifdef ELTWISE_BINARY_LESS
 constexpr auto ELTWISE_BINARY_OP = ckernel::EltwiseBinaryType::ELWLESS;
->>>>>>> ff630dc9
 #endif
 
 #ifdef SFPU_OP_SQRT
@@ -193,35 +134,16 @@
 constexpr auto SFPU_OPERATION = SfpuType::square;
 #endif
 
-<<<<<<< HEAD
-#ifdef LLK_TRISC_PACK
-
-inline void process_addresses(volatile uint32_t* buffer_Dest[], int n, int first, ...)
-{
-    buffer_Dest[0] = (volatile uint32_t*)first;
-=======
 inline void process_addresses(volatile uint32_t* buffer_Dest[], int n, int first, ...)
 {
     buffer_Dest[0] = reinterpret_cast<volatile uint32_t*>(first);
->>>>>>> ff630dc9
 
     va_list args;
     va_start(args, first);
     for (int i = 1; i < n; ++i)
     {
         int num        = va_arg(args, int);
-<<<<<<< HEAD
-        buffer_Dest[i] = (volatile uint32_t*)num;
-    }
-    va_end(args);
-}
-
-#endif
-
-#endif
-=======
         buffer_Dest[i] = reinterpret_cast<volatile uint32_t*>(num);
     }
     va_end(args);
-}
->>>>>>> ff630dc9
+}