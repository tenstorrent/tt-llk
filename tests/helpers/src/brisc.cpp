--- conflicted
+++ resolved
@@ -6,16 +6,7 @@
 
 #ifdef LLK_BOOT_MODE_BRISC
 #include "boot.h"
-<<<<<<< HEAD
-#include "ckernel.h"
-#include "ckernel_instr_params.h"
-#include "ckernel_ops.h"
-#include "ckernel_structs.h"
-#include "dev_mem_map.h"
-#include "tensix.h"
-=======
 #endif
->>>>>>> dbcdc009
 
 int main()
 {
