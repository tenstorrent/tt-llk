--- conflicted
+++ resolved
@@ -32,14 +32,7 @@
 
 
 def generate_golden(operation, operand1, data_format):
-<<<<<<< HEAD
-    tensor1_float = (
-        operand1.clone().detach().to(format_dict.get(data_format, torch.bfloat16))
-=======
-    dtype = (
-        format_dict[data_format] if data_format != DataFormat.Bfp8_b else torch.bfloat16
->>>>>>> 2d508388
-    )
+    dtype = format_dict.get(data_format, torch.bfloat16)
     tensor1_float = operand1.clone().detach().to(dtype)
     ops = {
         MathOperation.Abs: lambda x: abs(x),
