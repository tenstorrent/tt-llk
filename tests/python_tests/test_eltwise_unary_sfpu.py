--- conflicted
+++ resolved
@@ -30,39 +30,6 @@
 from helpers.test_config import generate_make_command
 from helpers.utils import passed_test, run_shell_command
 
-<<<<<<< HEAD
-
-def generate_golden(operation, operand1, data_format):
-    dtype = format_dict.get(data_format, torch.bfloat16)
-    tensor1_float = operand1.clone().detach().to(dtype)
-    ops = {
-        MathOperation.Abs: lambda x: abs(x),
-        MathOperation.Cos: lambda x: math.cos(x),
-        MathOperation.Log: lambda x: math.log(x) if x != 0 else float("nan"),
-        MathOperation.Reciprocal: lambda x: 1 / x if x != 0 else float("nan"),
-        MathOperation.Rsqrt: lambda x: 1 / math.sqrt(x) if x != 0 else float("nan"),
-        MathOperation.Sin: lambda x: math.sin(x),
-        MathOperation.Sqrt: lambda x: math.sqrt(x),
-        MathOperation.Square: lambda x: x * x,
-        MathOperation.Celu: lambda x: torch.nn.functional.celu(
-            (
-                x
-                if isinstance(x, torch.Tensor)
-                else torch.tensor(
-                    x,
-                    dtype=dtype,
-                )
-            ),
-            alpha=1.0,
-        ),
-    }
-    if operation not in ops:
-        raise ValueError("Unsupported operation!")
-    return [ops[operation](num) for num in tensor1_float.tolist()][:1024]
-
-
-=======
->>>>>>> d3889d78
 # SUPPORTED FORMATS FOR TEST
 supported_formats = [DataFormat.Float32, DataFormat.Float16, DataFormat.Float16_b]
 
@@ -149,22 +116,9 @@
     wait_for_tensix_operations_finished()
     res_from_L1 = collect_results(formats, tensor_size=len(src_A))
     res_from_L1 = res_from_L1[:1024]
-<<<<<<< HEAD
-    assert len(res_from_L1) == len(golden)
-
-    golden_tensor = torch.tensor(
-        golden,
-        dtype=format_dict.get(formats.output_format, torch.bfloat16),
-    )
-    res_tensor = torch.tensor(
-        res_from_L1,
-        dtype=format_dict.get(formats.output_format, torch.bfloat16),
-    )
-=======
     assert len(res_from_L1) == len(golden_tensor)
 
     torch_format = format_dict[formats.output_format]
     res_tensor = torch.tensor(res_from_L1, dtype=torch_format)
->>>>>>> d3889d78
 
     assert passed_test(golden_tensor, res_tensor, formats.output_format)