# SPDX-FileCopyrightText: © 2025 Tenstorrent AI ULC
# SPDX-License-Identifier: Apache-2.0


import pytest
import torch

from helpers.chip_architecture import ChipArchitecture, get_chip_architecture
from helpers.device import (
    collect_results,
    write_stimuli_to_l1,
)
from helpers.format_arg_mapping import (
    ApproximationMode,
    DestAccumulation,
    MathOperation,
    format_dict,
)
from helpers.format_config import DataFormat, InputOutputFormat
from helpers.golden_generators import UnarySFPUGolden, get_golden_generator
from helpers.param_config import (
    clean_params,
    generate_param_ids,
    generate_params,
    input_output_formats,
)
from helpers.stimuli_generator import generate_stimuli
from helpers.test_config import run_test
from helpers.utils import passed_test

# SUPPORTED FORMATS FOR TEST
supported_float_formats = [
    DataFormat.Float32,
    DataFormat.Float16,
    DataFormat.Float16_b,
    DataFormat.Bfp8_b,
]
supported_int_formats = [DataFormat.Int32]

#   INPUT-OUTPUT FORMAT SWEEP
#   input_output_formats(supported_formats)

#   FULL FORMAT SWEEP
#   format_combination_sweep(formats=supported_formats, all_same=False, same_src_reg_format=True)

#   SPECIFIC FORMAT COMBINATION
#   generate_combination(
#       [(DataFormat.Float16_b,  # index 0 is for unpack_A_src
#         DataFormat.Float16_b,  # index 1 is for unpack_A_dst
#         DataFormat.Float16_b,  # index 2 is for pack_src (if src registers have same formats)
#         DataFormat.Bfp8_b,  # index 3 is for pack_dst
#         DataFormat.Float16_b,  # index 4 is for math format)])

#   SPECIFIC INPUT-OUTPUT COMBINATION
#   [InputOutputFormat(DataFormat.Float16, DataFormat.Float32)]

float_ops = [
    MathOperation.Abs,
    MathOperation.Cos,
    MathOperation.Log,
    MathOperation.Reciprocal,
    MathOperation.Sin,
    MathOperation.Sqrt,
    MathOperation.Square,
    MathOperation.Celu,
    MathOperation.Silu,
    MathOperation.Gelu,
    MathOperation.Neg,
    MathOperation.Fill,
    MathOperation.Elu,
    MathOperation.Exp,
    MathOperation.Exp2,
]

int_ops = [
    MathOperation.Neg,
    MathOperation.Fill,
]

float_params = generate_params(
    ["eltwise_unary_sfpu_test"],
    input_output_formats(supported_float_formats),
    dest_acc=[DestAccumulation.No, DestAccumulation.Yes],
    approx_mode=[ApproximationMode.No, ApproximationMode.Yes],
    mathop=float_ops,
)

int_params = generate_params(
    ["eltwise_unary_sfpu_test"],
    input_output_formats(supported_int_formats),
    dest_acc=[DestAccumulation.Yes],
    approx_mode=[ApproximationMode.No, ApproximationMode.Yes],
    mathop=int_ops,
)

all_params = float_params + int_params

param_ids = generate_param_ids(all_params)


@pytest.mark.parametrize(
    "testname, formats, dest_acc, approx_mode, mathop",
    clean_params(all_params),
    ids=param_ids,
)
def test_eltwise_unary_sfpu(testname, formats, dest_acc, approx_mode, mathop):
    arch = get_chip_architecture()

    if dest_acc == DestAccumulation.No and arch == ChipArchitecture.BLACKHOLE:
        if formats.input_format == DataFormat.Float16 or formats == InputOutputFormat(
            DataFormat.Float32, DataFormat.Float16
        ):
            pytest.skip(reason="This combination is not supported on BH architecture")

<<<<<<< HEAD
    if formats.input_format == DataFormat.Int32:
        pytest.skip(reason=f"Int32 tests break fast tilize, tracked in #495")
=======
    if (
        approx_mode == ApproximationMode.Yes
        and mathop in [MathOperation.Exp, MathOperation.Exp2, MathOperation.Elu]
        and (
            formats.input_format == DataFormat.Bfp8_b
            or formats.output_format == DataFormat.Bfp8_b
        )
    ):
        pytest.skip(
            reason="Exp-related operations are not supported for bf8_b format in approximation mode."
        )
>>>>>>> 09283f3c

    input_dimensions = [64, 64]

    src_A, src_B, tile_cnt = generate_stimuli(
        formats.input_format, formats.input_format, input_dimensions=input_dimensions
    )

    generate_golden = get_golden_generator(UnarySFPUGolden)
    golden_tensor = generate_golden(mathop, src_A, formats.output_format)

    res_address = write_stimuli_to_l1(
        src_A, src_B, formats.input_format, formats.input_format, tile_count=tile_cnt
    )

    unpack_to_dest = (
        formats.input_format.is_32_bit()
        and dest_acc
        == DestAccumulation.Yes  # If dest_acc is off, we unpack Float32 into 16-bit format in src regsiters (later copied over in dest reg for SFPU op)
    )
    test_config = {
        "formats": formats,
        "testname": testname,
        "dest_acc": dest_acc,
        "mathop": mathop,
        "approx_mode": approx_mode,
        "unpack_to_dest": unpack_to_dest,
        "tile_cnt": tile_cnt,
    }

    run_test(test_config)

    res_from_L1 = collect_results(formats, tile_count=tile_cnt, address=res_address)

    # res_from_L1 = res_from_L1[:1024]
    assert len(res_from_L1) == len(golden_tensor)

    torch_format = format_dict[formats.output_format]
    res_tensor = torch.tensor(res_from_L1, dtype=torch_format)

    assert passed_test(golden_tensor, res_tensor, formats.output_format)<|MERGE_RESOLUTION|>--- conflicted
+++ resolved
@@ -112,10 +112,9 @@
         ):
             pytest.skip(reason="This combination is not supported on BH architecture")
 
-<<<<<<< HEAD
     if formats.input_format == DataFormat.Int32:
         pytest.skip(reason=f"Int32 tests break fast tilize, tracked in #495")
-=======
+
     if (
         approx_mode == ApproximationMode.Yes
         and mathop in [MathOperation.Exp, MathOperation.Exp2, MathOperation.Elu]
@@ -127,7 +126,6 @@
         pytest.skip(
             reason="Exp-related operations are not supported for bf8_b format in approximation mode."
         )
->>>>>>> 09283f3c
 
     input_dimensions = [64, 64]
 
