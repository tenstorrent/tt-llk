--- conflicted
+++ resolved
@@ -194,26 +194,9 @@
     HiFi4 = 3
 
 
-<<<<<<< HEAD
-class NarrowTile(Enum):
-    Yes = "true"
-    No = "false"
-
-
-class FaceRDim(Enum):
-    Face16 = 16
-    Face32 = 32  # Default FACE_R_DIM
-
-
-class NumFaces(Enum):
-    One = 1
-    Two = 2
-    Four = 4  # Default
-=======
 class DestSync(Enum):
     Half = 0
     Full = 1
->>>>>>> 2e9dacf6
 
 
 class Mailbox(Enum):
