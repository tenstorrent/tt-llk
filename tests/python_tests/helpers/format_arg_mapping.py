--- conflicted
+++ resolved
@@ -49,11 +49,8 @@
     SfpuXlogy = "SFPU_OP_XLOGY"
     SfpuElwRightShift = "SFPU_OP_RSHFT"
     SfpuElwLeftShift = "SFPU_OP_LSHFT"
-<<<<<<< HEAD
+    SfpuElwLogicalRightShift = "SFPU_OP_LOGICAL_RSHFT"
     Silu = "SFPU_OP_SILU"
-=======
-    SfpuElwLogicalRightShift = "SFPU_OP_LOGICAL_RSHFT"
->>>>>>> 11645277
 
 
 class ReduceDimension(Enum):
