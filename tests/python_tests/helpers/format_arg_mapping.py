--- conflicted
+++ resolved
@@ -46,33 +46,6 @@
     - REDUCE: Reduction operations
     """
 
-<<<<<<< HEAD
-    Elwadd = "ELTWISE_BINARY_ADD"
-    Elwsub = "ELTWISE_BINARY_SUB"
-    Elwmul = "ELTWISE_BINARY_MUL"
-    Abs = "SFPU_OP_ABS"
-    Sqrt = "SFPU_OP_SQRT"
-    Square = "SFPU_OP_SQUARE"
-    Log = "SFPU_OP_LOG"
-    Sin = "SFPU_OP_SINE"
-    Cos = "SFPU_OP_COSINE"
-    Reciprocal = "SFPU_OP_RECIPROCAL"
-    Rsqrt = "SFPU_OP_RSQRT"
-    Celu = "SFPU_OP_CELU"
-    ReduceColumn = "REDUCE_COL_OPERATION"
-    ReduceRow = "REDUCE_ROW_OPERATION"
-    ReduceScalar = "REDUCE_SCALAR_OPERATION"
-    SfpuElwadd = "SFPU_ELWADD"
-    SfpuElwsub = "SFPU_ELWSUB"
-    SfpuElwmul = "SFPU_ELWMUL"
-    SfpuXlogy = "SFPU_OP_XLOGY"
-    SfpuElwRightShift = "SFPU_OP_RSHFT"
-    SfpuElwLeftShift = "SFPU_OP_LSHFT"
-    SfpuElwLogicalRightShift = "SFPU_OP_LOGICAL_RSHFT"
-    Silu = "SFPU_OP_SILU"
-    Gelu = "SFPU_OP_GELU"
-    Neg = "SFPU_OP_NEG"
-=======
     # =============================================================================
     # FPU BINARY OPERATIONS
     # =============================================================================
@@ -90,6 +63,7 @@
     Log = OpSpec("log", MathOpType.SFPU_UNARY)
     Neg = OpSpec("neg", MathOpType.SFPU_UNARY)
     Reciprocal = OpSpec("reciprocal", MathOpType.SFPU_UNARY)
+    Rsqrt = OpSpec("rsqrt", MathOpType.SFPU_UNARY)
     Sin = OpSpec("sine", MathOpType.SFPU_UNARY)
     Silu = OpSpec("silu", MathOpType.SFPU_UNARY)
     Sqrt = OpSpec("sqrt", MathOpType.SFPU_UNARY)
@@ -156,7 +130,6 @@
 SFPU_BINARY_OPERATIONS = MathOperation.get_sfpu_binary_operations()
 FPU_BINARY_OPERATIONS = MathOperation.get_fpu_binary_operations()
 REDUCE_OPERATIONS = MathOperation.get_reduce_operations()
->>>>>>> 140d5b84
 
 
 class ReduceDimension(Enum):
