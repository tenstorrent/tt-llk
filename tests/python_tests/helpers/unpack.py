--- conflicted
+++ resolved
@@ -7,43 +7,22 @@
 import torch
 from .utils import reverse_endian_chunk
 
-<<<<<<< HEAD
 unpacked_bfp8 = {}
 
 
 def int_to_bytes_list(n):
-    binary_str = bin(n)[2:].zfill(32)
-    return [int(binary_str[i : i + 8], 2) for i in range(0, 32, 8)]
+    return [(n >> (24 - i * 8)) & 0xFF for i in range(4)]
 
 
-def bytes_to_float16(byte_list):
-    bytes_data = bytes(byte_list[:2])
-    unpacked_value = struct.unpack(">e", bytes_data)[0]
-    return torch.tensor(unpacked_value, dtype=torch.float16)
+def unpack_fp16(packed_list, unpack_src, unpack_dst):
+    def bytes_to_float16(byte_list):
+        bytes_data = bytes(byte_list[:2])
+        unpacked_value = struct.unpack(">e", bytes_data)[0]
+        return unpacked_value
 
-
-def bytes_to_bfloat16(byte_list):
-    bytes_data = bytes(byte_list[:2] + [0, 0])  # Ensure we include padding
-    unpacked_value = struct.unpack(">f", bytes_data)[0]
-    return torch.tensor(unpacked_value, dtype=torch.float32)
-
-
-def bytes_to_float32(byte_list):
-    bytes_data = bytes(byte_list)
-    unpacked_value = struct.unpack(">f", bytes_data)[0]
-    return torch.tensor(unpacked_value, dtype=torch.float32)
-
-
-def bytes_to_int32(byte_list):
-    bytes_data = bytes(byte_list)
-    unpacked_value = struct.unpack(">I", bytes_data)[0]
-    return torch.tensor(unpacked_value, dtype=torch.int32)
-
-
-def unpack_fp16(packed_list, unpack_src, pack_dst):
     limited_packed_list = packed_list[:2048]
     ret = [
-        bytes_to_float16(limited_packed_list[i : i + 2]).item()
+        bytes_to_float16(limited_packed_list[i : i + 2])
         for i in range(0, len(limited_packed_list), 2)
     ]
 
@@ -61,9 +40,14 @@
 
 
 def unpack_bfp16(packed_list, unpack_src, pack_dst):
+    def bytes_to_bfloat16(byte_list):
+        bytes_data = bytes(byte_list[:2] + [0, 0])  # Ensure we include padding
+        unpacked_value = struct.unpack(">f", bytes_data)[0]
+        return unpacked_value
+
     limited_packed_list = packed_list[:2048]
     ret = [
-        bytes_to_bfloat16(limited_packed_list[i : i + 2]).item()
+        bytes_to_bfloat16(limited_packed_list[i : i + 2])
         for i in range(0, len(limited_packed_list), 2)
     ]
 
@@ -81,42 +65,6 @@
 
 
 def unpack_float32(packed_list):
-    return [
-        bytes_to_float32(packed_list[i : i + 4]).item()
-        for i in range(0, len(packed_list), 4)
-=======
-
-def int_to_bytes_list(n):
-    return [(n >> (24 - i * 8)) & 0xFF for i in range(4)]
-
-
-def unpack_fp16(packed_list):
-    def bytes_to_float16(byte_list):
-        bytes_data = bytes(byte_list[:2])
-        unpacked_value = struct.unpack(">e", bytes_data)[0]
-        return unpacked_value
-
-    limited_packed_list = packed_list[:2048]
-    return [
-        bytes_to_float16(limited_packed_list[i : i + 2])
-        for i in range(0, len(limited_packed_list), 2)
-    ]
-
-
-def unpack_bfp16(packed_list):
-    def bytes_to_bfloat16(byte_list):
-        bytes_data = bytes(byte_list[:2] + [0, 0])  # Ensure we include padding
-        unpacked_value = struct.unpack(">f", bytes_data)[0]
-        return unpacked_value
-
-    limited_packed_list = packed_list[:2048]
-    return [
-        bytes_to_bfloat16(limited_packed_list[i : i + 2])
-        for i in range(0, len(limited_packed_list), 2)
-    ]
-
-
-def unpack_float32(packed_list):
     def bytes_to_float32(byte_list):
         bytes_data = bytes(byte_list)
         unpacked_value = struct.unpack(">f", bytes_data)[0]
@@ -124,16 +72,10 @@
 
     return [
         bytes_to_float32(packed_list[i : i + 4]) for i in range(0, len(packed_list), 4)
->>>>>>> ff630dc9
     ]
 
 
 def unpack_int32(packed_list):
-<<<<<<< HEAD
-    return [
-        bytes_to_int32(packed_list[i : i + 4]).item()
-        for i in range(0, len(packed_list), 4)
-=======
     def bytes_to_int32(byte_list):
         bytes_data = bytes(byte_list)
         unpacked_value = struct.unpack(">I", bytes_data)[0]
@@ -141,7 +83,6 @@
 
     return [
         bytes_to_int32(packed_list[i : i + 4]) for i in range(0, len(packed_list), 4)
->>>>>>> ff630dc9
     ]
 
 
@@ -155,7 +96,6 @@
 
     bfloat16_values = []
     exponent = exponent - 127
-<<<<<<< HEAD
 
     for mantissa in bfp8_mantissas:
         if (exponent, mantissa) in unpacked_bfp8:
@@ -179,35 +119,11 @@
         unpacked_bfp8[(exponent, mantissa)] = (
             ((-1.0) ** sign) * (2**exponent) * (fract_value)
         )
-=======
-    for mantissa in bfp8_mantissas:
-        sign_mantissa = str(format(mantissa, "08b"))
-        sign = int(sign_mantissa[0], 2)
-        mantissa_value = sign_mantissa[1:]
-        int_part = mantissa_value[: exponent + 1]
-        fract_part = mantissa_value[exponent + 1 :]
-
-        if len(int_part) != 0:
-            int_value = int(int_part, 2)
-        else:
-            int_value = 0
-
-        fract_value = 0
-        for i in range(len(fract_part)):
-            if fract_part[i] == "1":
-                fract_value += 1 / (2 ** (i + 1))
-
-        bfloat16_values.append(((-1) ** sign) * (int_value + fract_value))
->>>>>>> ff630dc9
 
     return bfloat16_values
 
 
-<<<<<<< HEAD
 def unpack_bfp8_b(bfp8_block, unpack_src, pack_dst, sfpu=False):
-=======
-def unpack_bfp8_b(bfp8_block, sfpu=False):
->>>>>>> ff630dc9
 
     if not sfpu:
         exponents = bfp8_block[:64]
@@ -225,7 +141,6 @@
         block_bfloat16_values = bfp8_to_float_block(exponent, reversed_sign_mantissa)
         bfloat16_values.extend(block_bfloat16_values)
 
-<<<<<<< HEAD
     # Patch Up! Fixes incorrect reading of numbers in L1:
     # When input source i.e `unpack_src` is not BFP8_B, but it is packed as BFP8_B then consecutive pairs of numbers are inverted and placed in L1.
     # Instead of being placed as (a,b,c,d,e,f,...) in L1, they are placed as (b,a,d,c,f,e,...).
@@ -237,6 +152,4 @@
             bfloat16_values[i] = bfloat16_values[i + 1]
             bfloat16_values[i + 1] = tmp
 
-=======
->>>>>>> ff630dc9
     return torch.tensor(bfloat16_values, dtype=torch.bfloat16)