--- conflicted
+++ resolved
@@ -360,72 +360,6 @@
     ]
 
 
-<<<<<<< HEAD
-def generate_tilize_aware_datacopy_combinations(formats_list, result_tiles: int = 1):
-    """
-    Generate possible (format, num_faces, tilize, dest_sync, dest_index) combinations that respect chip_architecture and tilize constraints.
-
-    Key rules:
-    1. When chip_architecture=WH: tilize_en=Tilize.No
-        When testing on WH, tilize is always False because DataCopy does not have tilize argument for WH.
-    2. When tilize_en=Tilize.Yes: num_faces=4
-        Pack does not support less than 4 faces when tilize=True.
-    3. When tilize_en=Tilize.Yes: input_format!=Bfp8_b
-        Unpack tilize does not support input_format=Bfp8_b.
-
-    Args:
-        formats_list: List of InputOutputFormat combinations
-        result_tiles: Number of tiles in the result matrix
-
-    Returns:
-        List of tuples: (format, num_faces, tilize_en, dest_sync, dest_index)
-    """
-
-    combinations = []
-
-    # Determine tilize options based on chip architecture
-    chip_arch = get_chip_architecture()
-    tilize_list = (
-        [Tilize.No]
-        if chip_arch == ChipArchitecture.WORMHOLE
-        else [Tilize.No, Tilize.Yes]
-    )
-
-    for tilize_en in tilize_list:
-        num_faces_list = [4] if tilize_en == Tilize.Yes else [1, 2, 4]
-
-        for num_faces in num_faces_list:
-            for fmt in formats_list:
-                # Skip invalid combination: tilize with Bfp8_b format
-                if tilize_en == Tilize.Yes and fmt.input_format == DataFormat.Bfp8_b:
-                    continue
-
-                for dest_acc in [DestAccumulation.No, DestAccumulation.Yes]:
-                    # Calculate dest acc setting for edgecase indices calculation
-                    dest_datum_width = (
-                        dest_acc == DestAccumulation.Yes or is_dest_acc_needed(fmt)
-                    )
-
-                    dest_sync_list = [DestSync.Half]
-                    # Generate all dest sync and index combinations
-                    for _, dest_idx in calculate_edgecase_dest_indices(
-                        dest_datum_width, result_tiles, dest_sync_list
-                    ):
-                        combinations.append(
-                            (
-                                fmt,
-                                dest_acc,
-                                num_faces,
-                                tilize_en,
-                                dest_idx,
-                            )
-                        )
-
-    return combinations
-
-
-=======
->>>>>>> 5a847e6c
 def calculate_edgecase_dest_indices(
     dest_acc: bool, result_tiles: int, dest_sync_modes: List[DestSync] = [DestSync.Half]
 ):
