--- conflicted
+++ resolved
@@ -150,15 +150,6 @@
     if missing:
         raise UnknownDependenciesError(missing)
 
-<<<<<<< HEAD
-    Example:
-    >>> testnames = ["multiple_tiles_eltwise_test", "matmul_test"]
-    >>> format_combos = [FormatConfig(DataFormat.Float16, DataFormat.Float16, DataFormat.Float16, DataFormat.Float16, DataFormat.Float16)]
-    >>> generate_params(testnames, format_combos, dest_acc=[DestAccumulation.Yes], approx_mode=[ApproximationMode.Fast])
-    [
-        ("multiple_tiles_eltwise_test", FormatConfig(DataFormat.Float16, DataFormat.Float16, DataFormat.Float16, DataFormat.Float16, DataFormat.Float16), DestAccumulation.Yes, ApproximationMode.Yes, None, None, None, None, None),
-        ("matmul_test", FormatConfig(DataFormat.Float16, DataFormat.Float16, DataFormat.Float16, DataFormat.Float16, DataFormat.Float16), DestAccumulation.Yes, ApproximationMode.Precise, None, None, None, None, None)
-=======
 
 def _compute_dependency_map(**params: any) -> dict[str, list[str]]:
     dependency_map = {
@@ -177,7 +168,6 @@
     return [
         [param_idx[dependency] for dependency in dependency_map[param]]
         for param in params.keys()
->>>>>>> b23f379e
     ]
 
 
