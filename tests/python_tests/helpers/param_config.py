--- conflicted
+++ resolved
@@ -127,48 +127,21 @@
                     add_to_format_log(combo.input_format, combo.output_format)
                     checked_formats_and_dest_acc[key] = True
 
-<<<<<<< HEAD
-    # Build a list of parameter names (`included_params`) that are non-None.
-    # This allows later code in generate_param_ids(...) to conditionally include
-    # only the parameters that were actually provided (not None) when generating the ID.
-    included_params.extend(
-        [
-            param
-            for param, value in [
-                ("dest_acc", dest_acc),
-                ("approx_mode", approx_mode),
-                ("mathop", mathop),
-                ("math_fidelity", math_fidelity),
-                ("tile_cnt", tile_cnt),
-                ("reduce_dim", reduce_dim),
-                ("pool_type", pool_type),
-            ]
-            if value is not None
-        ]
-    )
-
-    return [
-        (
-            testname,
-            format_config,
-            acc_mode,
-            approx,
-            math,
-            fidelity,
-            num_tiles,
-            dim,
-            pool,
+    wrap_list = lambda x: [x] if not isinstance(x, list) else x
+    arguments = [wrap_list(value) for value in kwargs.values() if value is not None]
+
+    return product(*arguments)
+
+
+def parametrize(**kwargs: any):
+    parameters = kwargs.keys()
+    parameters_string = ",".join(parameters)
+    parameter_values = generate_params(**kwargs)
+
+    def decorator(test_function):
+        return pytest.mark.parametrize(parameters_string, parameter_values)(
+            test_function
         )
-        for testname in testnames
-        for format_config in format_combos
-        for acc_mode in (dest_acc if dest_acc is not None else [None])
-        for approx in (approx_mode if approx_mode is not None else [None])
-        for math in (mathop if mathop is not None else [None])
-        for fidelity in (math_fidelity if math_fidelity is not None else [None])
-        for num_tiles in [tile_cnt]
-        for dim in (reduce_dim if reduce_dim is not None else [None])
-        for pool in (pool_type if pool_type is not None else [None])
-    ]
 
 @manage_included_params
 def generate_unpack_A_params(
@@ -248,23 +221,109 @@
 
     This function filters out any `None` values from the provided list of parameter combinations.
     It is used to clean up the list of parameters before generating parameter IDs for test cases.
-=======
-    wrap_list = lambda x: [x] if not isinstance(x, list) else x
-    arguments = [wrap_list(value) for value in kwargs.values() if value is not None]
->>>>>>> ebf7a454
-
-    return product(*arguments)
-
-
-def parametrize(**kwargs: any):
-    parameters = kwargs.keys()
-    parameters_string = ",".join(parameters)
-    parameter_values = generate_params(**kwargs)
-
-    def decorator(test_function):
-        return pytest.mark.parametrize(parameters_string, parameter_values)(
-            test_function
-        )
+
+    Returns:
+    List[tuple]: A list of tuples, where each tuple represents a combination of parameters with any `None` values filtered out.
+
+    Example:
+    >>> all_params = [
+    ...     ("matmul_test", FormatConfig(DataFormat.Float16, DataFormat.Float16, DataFormat.Float16, DataFormat.Float16, DataFormat.Float16), DestAccumulation.No, ApproximationMode.Yes, None, None, None, None, None),
+    ...     ("fill_dest_test", FormatConfig(DataFormat.Float16, DataFormat.Float16, DataFormat.Float16, DataFormat.Float16, DataFormat.Float16), DestAccumulation.No, ApproximationMode.Yes, None, None, None, None, None)
+    ... ]
+    >>> clean_params(all_params)
+    [
+        ("matmul_test", FormatConfig(DataFormat.Float16, DataFormat.Float16, DataFormat.Float16, DataFormat.Float16, DataFormat.Float16), DestAccumulation.No, ApproximationMode.Yes),
+        ("fill_dest_test", FormatConfig(DataFormat.Float16, DataFormat.Float16, DataFormat.Float16, DataFormat.Float16, DataFormat.Float16), DestAccumulation.No, ApproximationMode.Yes)
+    ]
+    """
+    return [tuple(param for param in comb if param is not None) for comb in all_params]
+
+
+@manage_included_params
+def generate_param_ids(included_params, all_params: List[tuple]) -> List[str]:
+    """
+    Generates a list of parameter IDs based on the provided parameter combinations.
+
+    Creates a string ID for each combination, including only those parameters that are present in the `included_params` list.
+    If a parameter is not included (i.e., it is `None`), it will be excluded from the final ID.
+
+    Used to format output of our test cases in a more readable way. Function return is passed into `ids` parameter of `@pytest.mark.parametrize`.
+
+    Parameters:
+    all_params (List[tuple]): A list of tuples, where each tuple contains a combination of parameters.
+                               The second element in the tuple is expected to be a `FormatConfig` object,
+                               and the rest are the parameter values (like `dest_acc`, `approx_mode`, etc.).
+
+    Returns:
+    List[str]: A list of formatted strings representing each combination of parameters.
+
+    Example:
+    >>> all_params = [
+    ...     ("multiple_tiles_eltwise_test", FormatConfig(DataFormat.Float16, DataFormat.Float16, DataFormat.Float16, DataFormat.Float16, DataFormat.Float16), DestAccumulation.No, ApproximationMode.Yes, MathOperation.Elwadd, 1, MathFidelity.HiFi4, ReduceDimension.Column, ReducePoolArgs.Max),
+    ...     ("reduce_test", FormatConfig(DataFormat.Float32, DataFormat.Float32, DataFormat.Float32, DataFormat.Float32, DataFormat.Float32), DestAccumulation.No, None, MathOperation.Elwmul, None, None, ReduceDimension.Column, ReducePollArgs.Avg)
+    ... ]
+    >>> generate_param_ids(all_params)
+    [
+        'unpack_src=Float16 | unpack_dst=Float16 | math=Add | pack_src=Float16 | pack_dst=Float16 | dest_acc=No | approx_mode=true | mathop=ElwAdd | tile_cnt=1 | math_fidelity=HiFi4 | reduce_dim=Column | pool_type=Max',
+        'unpack_src=Float32 | unpack_dst=Float32 | math=Mul | pack_src=Float32 | pack_dst=Float32 | dest_acc=No | mathop=ElwMul | reduce_dim=Column | pool_type=Average'
+    ]
+    """
+
+    def format_combination(comb: tuple) -> str:
+        """
+        Helper function to format a single combination of parameters into a readable string.
+
+        Args:
+        comb (tuple): A tuple containing a combination of parameters, including the FormatConfig object.
+
+        Returns:
+        str: A formatted string of parameter names and values.
+        """
+        # Extract the FormatConfig and other parameters
+        testname, format_config, *params = comb
+
+        # Start with the FormatConfig information
+        if isinstance(format_config, InputOutputFormat):
+            result = [
+                f"unpack_src={format_config.input.name}",
+                f"pack_dst={format_config.output.name}",
+            ]
+        else:
+            result = [
+                f"unpack_src={format_config.unpack_A_src.name}, {format_config.unpack_B_src.name}",
+                f"unpack_dst={format_config.unpack_A_dst.name}, {format_config.unpack_B_dst.name}",
+                f"math={format_config.math.name}",
+                f"pack_src={format_config.pack_src.name}",
+                f"pack_dst={format_config.pack_dst.name}",
+            ]
+        if params[0]:
+            dest_acc_value = (
+                "Turned On"
+                if isinstance(format_config, InputOutputFormat)
+                and params[0] == DestAccumulation.No
+                and is_dest_acc_needed(format_config)
+                else params[0].name
+            )
+            result.append(f"dest_acc={dest_acc_value}")
+        if params[1]:
+            result.append(f"approx_mode={params[1].value}")
+        if params[2]:
+            result.append(f"mathop={params[2].name}")
+        if params[3]:
+            result.append(f"math_fidelity={params[3].name}")
+        if params[4]:
+            result.append(f"tile_cnt={params[4]}")
+        if params[5]:
+            result.append(f"reduce_dim={params[5].name}")
+        if params[6]:
+            result.append(f"pool_type={params[6].name}")
+
+        # Join the result list into a single string with appropriate spacing
+        return " | ".join(result)
+
+    # Generate and return formatted strings for all parameter combinations
+    return [format_combination(comb) for comb in all_params if comb[0] is not None]
+
 
     return decorator
 
