# SPDX-FileCopyrightText: © 2025 Tenstorrent AI ULC
# SPDX-License-Identifier: Apache-2.0

import os
from enum import Enum
from pathlib import Path

from .device import (
    BootMode,
    resolve_default_boot_mode,
    run_elf_files,
    wait_for_tensix_operations_finished,
)
from .format_arg_mapping import (
    FPU_BINARY_OPERATIONS,
    REDUCE_OPERATIONS,
    SFPU_BINARY_OPERATIONS,
    SFPU_UNARY_OPERATIONS,
    ApproximationMode,
    DestAccumulation,
    DestSync,
    MathFidelity,
    MathOperation,
    StochasticRounding,
    Tilize,
    Transpose,
    format_tile_sizes,
)
from .format_config import DataFormat, FormatConfig, InputOutputFormat
from .matmul_sweep import validate_tile_dimensions
from .utils import run_shell_command


class ProfilerBuild(Enum):
    Yes = "true"
    No = "false"


def _generate_operation_constants(mathop: MathOperation) -> list[str]:
    """Generate the appropriate operation constants based on the math operation type."""
    constants = []

    if mathop in SFPU_UNARY_OPERATIONS:
        constants.append(
            f"constexpr auto SFPU_UNARY_OPERATION = SfpuType::{mathop.cpp_enum_value};"
        )
    elif mathop in SFPU_BINARY_OPERATIONS:
        constants.append(
            f"constexpr auto SFPU_BINARY_OPERATION = ckernel::BinaryOp::{mathop.cpp_enum_value};"
        )
    elif mathop in FPU_BINARY_OPERATIONS:
        constants.append(
            f"constexpr auto ELTWISE_BINARY_OP = ckernel::EltwiseBinaryType::{mathop.cpp_enum_value};"
        )

    return constants


def generate_build_header(test_config):
    """
    Generate the contents of a C++ header file (build.h) with all configuration defines.

    This function creates a list of preprocessor #define statements based on the provided
    test configuration and profiler build option. The generated header is used to control
    build-time options for tests, such as data formats, math fidelity, accumulation modes,
    and other test-specific parameters.

    The resulting header content includes:
      - Basic configuration constants
      - Profiler and accumulation settings
      - Data format and math operation defines
      - Special configuration for multi-tile tests

    Args:
        test_config (dict): Dictionary containing test configuration parameters.

    Returns:
        str: The complete contents of the build.h header file as a string.

    File location: <repository>/tests/helpers/include/build.h
    """
    header_content = [
        "// SPDX-FileCopyrightText: © 2025 Tenstorrent AI ULC",
        "//",
        "// SPDX-License-Identifier: Apache-2.0",
        "// AUTO-GENERATED CONFIGURATION HEADER. DO NOT EDIT MANUALLY!",
        "",
        "#pragma once",
        "",
        "",
        '#include "operand.h"',
        '#include "llk_defs.h"',
        '#include "llk_sfpu_types.h"',
        '#include "perf.h"',
        '#include "tensix_types.h"',
        "",
        "",
        "// Basic configuration",
        "constexpr std::uint32_t TILE_SIZE_CNT = 0x1000;",
    ]

    loop_factor = test_config.get("loop_factor", 1)

    header_content.append(f"constexpr int LOOP_FACTOR = {loop_factor};")

    # Dest accumulation
    dest_acc = test_config.get("dest_acc", DestAccumulation.No)
    header_content.append(f"constexpr bool dest_acc_en_input = {dest_acc.value};")

    # Unpack to dest
    unpack_to_dest = str(test_config.get("unpack_to_dest", False)).lower()
    header_content.append(f"constexpr bool UNPACKING_TO_DEST = {unpack_to_dest};")

    # Unpack transpose faces
    unpack_transpose_faces = test_config.get("unpack_transpose_faces", Transpose.No)
    if isinstance(unpack_transpose_faces, int):
        unpack_transpose_faces = bool(unpack_transpose_faces)
    else:
        unpack_transpose_faces = unpack_transpose_faces.value
    header_content.append(
        f"constexpr bool UNPACK_TRANSPOSE_FACES = {str(unpack_transpose_faces).lower()};"
    )

    # Unpack transpose within face
    unpack_transpose_within_face = test_config.get(
        "unpack_transpose_within_face", Transpose.No
    )
    if isinstance(unpack_transpose_within_face, int):
        unpack_transpose_within_face = bool(unpack_transpose_within_face)
    else:
        unpack_transpose_within_face = unpack_transpose_within_face.value
    header_content.append(
        f"constexpr bool UNPACK_TRANSPOSE_WITHIN_FACE = {str(unpack_transpose_within_face).lower()};"
    )

    # Throttle level
    throttle = test_config.get("throttle", 0)
    header_content.append(f"constexpr int THROTTLE_LEVEL = {throttle};")

    # Math transpose faces
    math_transpose_faces = test_config.get("math_transpose_faces", Transpose.No).value
    header_content.append(
        f"constexpr bool MATH_TRANSPOSE_FACES = {math_transpose_faces};"
    )
    # Stochastic Rounding
    stochastic_rnd = test_config.get("stochastic_rnd", StochasticRounding.No)
    header_content.append(
        f"constexpr auto STOCHASTIC_RND = ckernel::{stochastic_rnd.value};"
    )

    # Fused Test L1 to L1 : Input of first run is used as input for the second run ...
    # Not fusing: single L1-to-L1 iteration, so we retrieve one format configuration
    # L1_to_L1_iterations is the number of times we perform llk operations from L1 input tensor to L1 output tensor
    # If L1_to_L1_ITERATIONS is 1, we take input tensor from L1 -> unpack -> math -> pack -> L1
    # If L1_to_L1_ITERATIONS is greater than 1, we perform multiple iterations of unpack -> math -> pack, by taking results tensor in L1 to be input tensor of next iteration
    fused_L1_to_L1 = test_config.get("L1_to_L1_iterations", 1)
    header_content.append(
        f"constexpr std::uint32_t L1_to_L1_ITERATIONS = {fused_L1_to_L1};"
    )

    # Broadcast type
    if "broadcast_type" in test_config:
        broadcast_type = test_config["broadcast_type"]
        header_content.append(
            f"constexpr auto BROADCAST_TYPE = ckernel::BroadcastType::{broadcast_type.value};"
        )

    # Accumulate to dest
    if "acc_to_dest" in test_config:
        acc_to_dest = str(test_config["acc_to_dest"]).lower()
        header_content.append(f"constexpr bool ACC_TO_DEST = {acc_to_dest};")

    # Reuse destination type
    if "reuse_dest" in test_config:
        reuse_dest = test_config["reuse_dest"]
        header_content.append(
            f"constexpr auto REUSE_DEST_TYPE = ckernel::EltwiseBinaryReuseDestType::{reuse_dest.name};"
        )

    if "disable_src_zero_flag" in test_config:
        disable_src_zero_flag = str(test_config["disable_src_zero_flag"]).lower()
        header_content.append(
            f"constexpr bool disable_src_zero_flag = {disable_src_zero_flag};"
        )

    if "num_faces" in test_config:
        num_faces = test_config["num_faces"]
        header_content.append(f"constexpr std::uint32_t NUM_FACES = {num_faces};")

    if "narrow_tile" in test_config:
        narrow_tile = str(test_config["narrow_tile"]).lower()
        header_content.append(f"constexpr bool NARROW_TILE = {narrow_tile};")

    # Math fidelity & Approximation mode
    header_content.append(
        f"constexpr std::uint32_t MATH_FIDELITY = {test_config.get('math_fidelity', MathFidelity.LoFi).value};"
    )
    header_content.append(
        f"constexpr bool APPROX_MODE = {test_config.get('approx_mode', ApproximationMode.No).value};"
    )

    # Tiny tile flag, used to handle dimension
    tiny_tiles = test_config.get("tiny_tiles", False)

    # partial face - support separate configurations for A and B
    partial_face_A = str(
        test_config.get("partial_face_A", test_config.get("partial_face", False))
    ).lower()
    partial_face_B = str(
        test_config.get("partial_face_B", test_config.get("partial_face", False))
    ).lower()
    header_content.append(f"constexpr bool PARTIAL_FACE_A = {partial_face_A};")
    header_content.append(f"constexpr bool PARTIAL_FACE_B = {partial_face_B};")

    header_content.append(f"constexpr bool PARTIAL_FACE_PACK = {partial_face_A};")
    header_content.append(f"constexpr bool PARTIAL_FACE_MATH = {partial_face_B};")

    # Number of faces - support separate configurations for A and B
    num_faces = test_config.get("num_faces", 4)
    num_faces_A = test_config.get("num_faces_A", test_config.get("num_faces", 4))
    num_faces_B = test_config.get("num_faces_B", test_config.get("num_faces", 4))
    header_content.append(f"constexpr int num_faces = {num_faces};")
<<<<<<< HEAD
    # Calculate tile size based on num_faces for debugging and convenience
    tile_size = 16 * 16 * num_faces
    header_content.append(f"constexpr std::uint32_t TILE_SIZE = {tile_size};")
=======
    header_content.append(f"constexpr int num_faces_A = {num_faces_A};")
    header_content.append(f"constexpr int num_faces_B = {num_faces_B};")

    # input tile dimensions
    in0_tile_r_dim = test_config.get("in0_tile_r_dim", 32)
    in0_tile_c_dim = test_config.get("in0_tile_c_dim", 32)
    in1_tile_r_dim = test_config.get("in1_tile_r_dim", 32)
    in1_tile_c_dim = test_config.get("in1_tile_c_dim", 32)
    header_content.append(f"constexpr int in0_tile_r_dim = {in0_tile_r_dim};")
    header_content.append(f"constexpr int in0_tile_c_dim = {in0_tile_c_dim};")
    header_content.append(f"constexpr int in1_tile_r_dim = {in1_tile_r_dim};")
    header_content.append(f"constexpr int in1_tile_c_dim = {in1_tile_c_dim};")

    # tile size
    formats = test_config.get("formats")
    if formats:
        # Tile byte size mapping
        TILE_SIZES = {
            DataFormat.Bfp8_b: 68,
            DataFormat.Float32: 256,
        }
        FACE_R_DIM = 16

        pack_size = TILE_SIZES.get(formats.output_format, 128)
        unpack_size_a = TILE_SIZES.get(formats.input_format, 128)
        unpack_size_b = TILE_SIZES.get(formats.input_format, 128)

        if tiny_tiles:
            pack_size = (pack_size // num_faces) * (in0_tile_r_dim // FACE_R_DIM)
            unpack_size_a = (unpack_size_a // num_faces_A) * (
                in0_tile_r_dim // FACE_R_DIM
            )

        header_content.append(f"constexpr std::uint32_t TILE_SIZE_PACK = {pack_size};")
        header_content.append(
            f"constexpr std::uint32_t TILE_SIZE_UNPACK_A = {unpack_size_a};"
        )
        header_content.append(
            f"constexpr std::uint32_t TILE_SIZE_UNPACK_B = {unpack_size_b};"
        )
>>>>>>> 4de2e5b0

    # Dest synchronisation mode
    dest_sync = test_config.get("dest_sync", DestSync.Half)
    header_content.append(
        f"constexpr auto dest_sync = ckernel::DstSync::Sync{dest_sync.name};"
    )

    # Destination index configuration
    dst_index = test_config.get("dst_index", 0)
    header_content.append(f"constexpr int DST_INDEX = {dst_index};")

    # Tilize
    tilize_en = test_config.get("tilize", Tilize.No)
    header_content.append(f"constexpr bool tilize_en = {tilize_en.value};")

    # Reuse A times
    srca_reuse_count = test_config.get("srca_reuse_count", 4)
    header_content.append(f"constexpr int SRCA_REUSE_COUNT = {srca_reuse_count};")

    # Data format configuration
    header_content.extend(["", "// Data format configuration"])
    formats = test_config.get("formats", None)
    if isinstance(formats, InputOutputFormat):
        header_content.extend(
            [
                f"// Activating Data Format Inference Model\n",
                f"#define DATA_FORMAT_INFERENCE_MODEL true",
                f"constexpr auto UNPACK_A_IN = static_cast<std::underlying_type_t<DataFormat>>(DataFormat::{formats.input_format.name});",
                f"constexpr auto PACK_OUT = static_cast<std::underlying_type_t<DataFormat>>(DataFormat::{formats.output_format.name});",
            ]
        )
    elif isinstance(formats, FormatConfig):
        header_content.append(f"#define DATA_FORMAT_INFERENCE_MODEL false")
        header_content.extend(
            [
                f"constexpr auto UNPACK_A_IN = static_cast<std::underlying_type_t<DataFormat>>(DataFormat::{formats.unpack_A_src.name});",
                f"constexpr auto UNPACK_A_OUT = static_cast<std::underlying_type_t<DataFormat>>(DataFormat::{formats.unpack_A_dst.name});",
                f"constexpr auto UNPACK_B_IN = static_cast<std::underlying_type_t<DataFormat>>(DataFormat::{formats.unpack_B_src.name});",
                f"constexpr auto UNPACK_B_OUT = static_cast<std::underlying_type_t<DataFormat>>(DataFormat::{formats.unpack_B_dst.name});",
                f"constexpr auto PACK_IN = static_cast<std::underlying_type_t<DataFormat>>(DataFormat::{formats.pack_src.name});",
                f"constexpr auto PACK_OUT = static_cast<std::underlying_type_t<DataFormat>>(DataFormat::{formats.pack_dst.name});",
                f"constexpr auto MATH_FORMAT = static_cast<std::underlying_type_t<DataFormat>>(DataFormat::{formats.math.name});",
            ]
        )

    # Math operation configuration
    mathop = test_config.get("mathop", "no_mathop")
    if mathop != "no_mathop":
        header_content.extend(["", "// Math operation configuration"])
        header_content.extend(_generate_operation_constants(mathop))

        # Handle reduce operations
        if mathop in REDUCE_OPERATIONS:
            header_content.append(
                f"constexpr auto REDUCE_DIM = ckernel::ReduceDim::{mathop.cpp_enum_value};"
            )
            pool_type = test_config.get("pool_type", None)
            if pool_type is not None:
                header_content.append(
                    f"constexpr auto POOL_TYPE = ckernel::PoolType::{pool_type.value};"
                )

    # Optional extra unary operation (used when both a binary and unary op
    # need to be present in the same kernel, e.g. binary-eltwise followed by
    # SFPU unary).  If 'unary_op' exists, append its constant.
    unary_extra = test_config.get("unary_op", None)
    if unary_extra is not None:
        # Only add if we haven't already added a unary operation from the main mathop
        if mathop == "no_mathop" or mathop not in SFPU_UNARY_OPERATIONS:
            header_content.extend(["", "// Additional SFPU unary operation"])
            header_content.append(
                f"constexpr auto SFPU_UNARY_OPERATION = SfpuType::{unary_extra.cpp_enum_value};"
            )

    # Destination sync mode configuration
    dst_sync = test_config.get("dst_sync", None)
    if dst_sync is not None:
        header_content.extend(["", "// Destination sync configuration"])
        header_content.append(
            f"constexpr auto DST_SYNC = ckernel::DstSync::{dst_sync.value};"
        )

    tile_cnt = test_config.get("tile_cnt", 1)

    header_content.append("")
    # Multi-tile test configuration
    header_content.append("// Multi-tile test configuration")
    header_content.append(f"constexpr int TILE_CNT = {tile_cnt};")

    # Unpack + result buffer addresses arrays generations
    buffer_A_address = test_config.get("buffer_A_address", 0x1A000)
    buffer_B_address = test_config.get("buffer_B_address", 0x1B000)
    buffer_C_address = test_config.get("buffer_C_address", None)
    result_buffer_address = test_config.get("result_buffer_address", 0x1C000)

    # Generate buffer declarations with optional buffer_C
    buffer_A_line = f"constexpr Operand buffer_A({hex(buffer_A_address)}, {format_tile_sizes[formats.input_format if formats is not None else DataFormat.Float16_b]});"
    buffer_B_line = f"constexpr Operand buffer_B({hex(buffer_B_address)}, {format_tile_sizes[formats.input_format if formats is not None else DataFormat.Float16_b]});"
    buffer_Res_line = f"constexpr Operand buffer_Res({hex(result_buffer_address)}, {format_tile_sizes[formats.output_format if formats is not None else DataFormat.Float16_b]});"

    header_content.append(buffer_A_line)
    header_content.append(buffer_B_line)

    # Add optional buffer_C if specified
    if buffer_C_address is not None:
        buffer_C_line = f"constexpr Operand buffer_C({hex(buffer_C_address)}, {format_tile_sizes[formats.input_format if formats != None else DataFormat.Float16_b]});"
        header_content.append(buffer_C_line)

    header_content.append(buffer_Res_line)

    input_A_dimensions = test_config.get("input_A_dimensions", [32, 32])
    input_B_dimensions = test_config.get("input_B_dimensions", [32, 32])

    num_rows = 32
    num_cols = 32
    validate_tile_dimensions(input_A_dimensions[0], num_rows)
    validate_tile_dimensions(input_A_dimensions[1], num_cols)
    validate_tile_dimensions(input_B_dimensions[0], num_rows)
    validate_tile_dimensions(input_B_dimensions[1], num_cols)
    full_rt_dim = input_A_dimensions[0] // num_rows
    full_ct_dim = input_B_dimensions[1] // num_cols

    block_rt_dim = test_config.get("block_rt_dim", full_rt_dim)
    block_ct_dim = test_config.get("block_ct_dim", full_ct_dim)

    header_content.extend(
        [
            f"constexpr uint32_t FULL_RT_DIM = {full_rt_dim};",
            f"constexpr uint32_t FULL_CT_DIM = {full_ct_dim};",
            f"constexpr uint32_t BLOCK_CT_DIM = {block_ct_dim};",
            f"constexpr uint32_t BLOCK_RT_DIM = {block_rt_dim};",
        ]
    )

    # Add matrix multiplication tile dimensions if they exist
    if "rt_dim" in test_config:
        header_content.append(f"constexpr uint32_t RT_DIM = {test_config['rt_dim']};")
    if "ct_dim" in test_config:
        header_content.append(f"constexpr uint32_t CT_DIM = {test_config['ct_dim']};")
    if "kt_dim" in test_config:
        header_content.append(f"constexpr uint32_t KT_DIM = {test_config['kt_dim']};")

    header_content.append("")

    if perf_run_type := test_config.get("perf_run_type"):
        header_content.append("")
        header_content.append(
            f"constexpr auto PERF_RUN_TYPE = PerfRunType::{perf_run_type.name};"
        )

    header_content.append("")
    return "\n".join(header_content)


def write_build_header(test_config):
    header_content = generate_build_header(test_config)
    with open("../helpers/include/build.h", "w") as f:
        f.write(header_content)


def generate_make_command(
    test_config,
    boot_mode: BootMode,
    profiler_build: ProfilerBuild,
):
    """Generate make command"""

    boot_mode = resolve_default_boot_mode(boot_mode)

    # Simplified make command - only basic build parameters
    make_cmd = f"make -j 6 --silent testname={test_config.get('testname')} bootmode={boot_mode.value} profiler_build={profiler_build.value} all "

    if profiler_build == ProfilerBuild.Yes:
        make_cmd += "profiler "

    return make_cmd


def build_test(
    test_config,
    boot_mode: BootMode,
    profiler_build: ProfilerBuild,
):
    """Only builds the files required to run a test"""

    root = os.environ.get("LLK_HOME")
    if not root:
        raise AssertionError("Environment variable LLK_HOME is not set")

    TESTS_DIR = str((Path(root) / "tests").absolute())

    write_build_header(test_config)
    make_cmd = generate_make_command(test_config, boot_mode, profiler_build)
    run_shell_command(make_cmd, cwd=TESTS_DIR)


def run_test(
    test_config,
    boot_mode: BootMode = BootMode.DEFAULT,  # global override boot mode here
    profiler_build: ProfilerBuild = ProfilerBuild.No,
):
    """Run the test with the given configuration"""

    build_test(test_config, boot_mode, profiler_build)

    # run test
    run_elf_files(test_config["testname"], boot_mode)
    wait_for_tensix_operations_finished()<|MERGE_RESOLUTION|>--- conflicted
+++ resolved
@@ -112,25 +112,19 @@
     header_content.append(f"constexpr bool UNPACKING_TO_DEST = {unpack_to_dest};")
 
     # Unpack transpose faces
-    unpack_transpose_faces = test_config.get("unpack_transpose_faces", Transpose.No)
-    if isinstance(unpack_transpose_faces, int):
-        unpack_transpose_faces = bool(unpack_transpose_faces)
-    else:
-        unpack_transpose_faces = unpack_transpose_faces.value
-    header_content.append(
-        f"constexpr bool UNPACK_TRANSPOSE_FACES = {str(unpack_transpose_faces).lower()};"
+    unpack_transpose_faces = test_config.get(
+        "unpack_transpose_faces", Transpose.No
+    ).value
+    header_content.append(
+        f"constexpr bool UNPACK_TRANSPOSE_FACES = {unpack_transpose_faces};"
     )
 
     # Unpack transpose within face
     unpack_transpose_within_face = test_config.get(
         "unpack_transpose_within_face", Transpose.No
-    )
-    if isinstance(unpack_transpose_within_face, int):
-        unpack_transpose_within_face = bool(unpack_transpose_within_face)
-    else:
-        unpack_transpose_within_face = unpack_transpose_within_face.value
-    header_content.append(
-        f"constexpr bool UNPACK_TRANSPOSE_WITHIN_FACE = {str(unpack_transpose_within_face).lower()};"
+    ).value
+    header_content.append(
+        f"constexpr bool UNPACK_TRANSPOSE_WITHIN_FACE = {unpack_transpose_within_face};"
     )
 
     # Throttle level
@@ -157,39 +151,6 @@
     header_content.append(
         f"constexpr std::uint32_t L1_to_L1_ITERATIONS = {fused_L1_to_L1};"
     )
-
-    # Broadcast type
-    if "broadcast_type" in test_config:
-        broadcast_type = test_config["broadcast_type"]
-        header_content.append(
-            f"constexpr auto BROADCAST_TYPE = ckernel::BroadcastType::{broadcast_type.value};"
-        )
-
-    # Accumulate to dest
-    if "acc_to_dest" in test_config:
-        acc_to_dest = str(test_config["acc_to_dest"]).lower()
-        header_content.append(f"constexpr bool ACC_TO_DEST = {acc_to_dest};")
-
-    # Reuse destination type
-    if "reuse_dest" in test_config:
-        reuse_dest = test_config["reuse_dest"]
-        header_content.append(
-            f"constexpr auto REUSE_DEST_TYPE = ckernel::EltwiseBinaryReuseDestType::{reuse_dest.name};"
-        )
-
-    if "disable_src_zero_flag" in test_config:
-        disable_src_zero_flag = str(test_config["disable_src_zero_flag"]).lower()
-        header_content.append(
-            f"constexpr bool disable_src_zero_flag = {disable_src_zero_flag};"
-        )
-
-    if "num_faces" in test_config:
-        num_faces = test_config["num_faces"]
-        header_content.append(f"constexpr std::uint32_t NUM_FACES = {num_faces};")
-
-    if "narrow_tile" in test_config:
-        narrow_tile = str(test_config["narrow_tile"]).lower()
-        header_content.append(f"constexpr bool NARROW_TILE = {narrow_tile};")
 
     # Math fidelity & Approximation mode
     header_content.append(
@@ -220,11 +181,6 @@
     num_faces_A = test_config.get("num_faces_A", test_config.get("num_faces", 4))
     num_faces_B = test_config.get("num_faces_B", test_config.get("num_faces", 4))
     header_content.append(f"constexpr int num_faces = {num_faces};")
-<<<<<<< HEAD
-    # Calculate tile size based on num_faces for debugging and convenience
-    tile_size = 16 * 16 * num_faces
-    header_content.append(f"constexpr std::uint32_t TILE_SIZE = {tile_size};")
-=======
     header_content.append(f"constexpr int num_faces_A = {num_faces_A};")
     header_content.append(f"constexpr int num_faces_B = {num_faces_B};")
 
@@ -265,7 +221,6 @@
         header_content.append(
             f"constexpr std::uint32_t TILE_SIZE_UNPACK_B = {unpack_size_b};"
         )
->>>>>>> 4de2e5b0
 
     # Dest synchronisation mode
     dest_sync = test_config.get("dest_sync", DestSync.Half)
