# SPDX-FileCopyrightText: © 2025 Tenstorrent AI ULC
# SPDX-License-Identifier: Apache-2.0

import os
from enum import Enum
from pathlib import Path

from ttexalens.tt_exalens_lib import (
    read_word_from_device,
)

from .device import run_elf_files, wait_for_tensix_operations_finished
from .format_arg_mapping import (
    FPU_BINARY_OPERATIONS,
    REDUCE_OPERATIONS,
    SFPU_BINARY_OPERATIONS,
    SFPU_UNARY_OPERATIONS,
    ApproximationMode,
    DestAccumulation,
    L1BufferLocations,
    MathFidelity,
    MathOperation,
    Transpose,
    format_tile_sizes,
)
from .format_config import FormatConfig, InputOutputFormat
from .utils import run_shell_command


class ProfilerBuild(Enum):
    Yes = "true"
    No = "false"


def _generate_operation_constants(mathop: MathOperation) -> list[str]:
    """Generate the appropriate operation constants based on the math operation type."""
    constants = []

    if mathop in SFPU_UNARY_OPERATIONS:
        constants.append(
            f"constexpr auto SFPU_UNARY_OPERATION = SfpuType::{mathop.cpp_enum_value};"
        )
    elif mathop in SFPU_BINARY_OPERATIONS:
        constants.append(
            f"constexpr auto SFPU_BINARY_OPERATION = ckernel::BinaryOp::{mathop.cpp_enum_value};"
        )
    elif mathop in FPU_BINARY_OPERATIONS:
        constants.append(
            f"constexpr auto ELTWISE_BINARY_OP = ckernel::EltwiseBinaryType::{mathop.cpp_enum_value};"
        )

    return constants


def generate_build_header(
    test_config, profiler_build: ProfilerBuild = ProfilerBuild.No
):
    """
    Generate the contents of a C++ header file (build.h) with all configuration defines.

    This function creates a list of preprocessor #define statements based on the provided
    test configuration and profiler build option. The generated header is used to control
    build-time options for tests, such as data formats, math fidelity, accumulation modes,
    and other test-specific parameters.

    The resulting header content includes:
      - Basic configuration constants
      - Profiler and accumulation settings
      - Data format and math operation defines
      - Special configuration for multi-tile tests

    Args:
        test_config (dict): Dictionary containing test configuration parameters.
        profiler_build (ProfilerBuild, optional): Whether to enable profiler defines.

    Returns:
        str: The complete contents of the build.h header file as a string.

    File location: <repository>/tests/helpers/include/build.h
    """
    header_content = [
        "// SPDX-FileCopyrightText: © 2025 Tenstorrent AI ULC",
        "//",
        "// SPDX-License-Identifier: Apache-2.0",
        "// AUTO-GENERATED CONFIGURATION HEADER. DO NOT EDIT MANUALLY!",
        "",
        "#pragma once",
        "",
        "#include <type_traits>",
        "",
        '#include "llk_defs.h"',
        '#include "llk_sfpu_types.h"',
        '#include "perf.h"',
        '#include "tensix_types.h"',
        "",
        "",
        "// Basic configuration",
        "constexpr std::uint32_t TILE_SIZE_CNT = 0x1000;",
    ]

    # Profiler configuration
    if profiler_build == ProfilerBuild.Yes:
        header_content.append("#define LLK_PROFILER")

    # Dest accumulation
    dest_acc = test_config.get("dest_acc", DestAccumulation.No)
    header_content.append(f"constexpr bool dest_acc_en_input = {dest_acc.value};")

    # Unpack to dest
    unpack_to_dest = str(test_config.get("unpack_to_dest", False)).lower()
    header_content.append(f"constexpr bool UNPACKING_TO_DEST = {unpack_to_dest};")

    # Unpack transpose faces
    unpack_transpose_faces = test_config.get(
        "unpack_transpose_faces", Transpose.No.value
    )
    header_content.append(
        f"constexpr bool UNPACK_TRANSPOSE_FACES = {unpack_transpose_faces};"
    )

    # Unpack transpose within face
    unpack_transpose_within_face = str(
        test_config.get("unpack_transpose_within_face", Transpose.No.value)
    ).lower()
    header_content.append(
        f"constexpr bool UNPACK_TRANSPOSE_WITHIN_FACE = {unpack_transpose_within_face};"
    )

<<<<<<< HEAD
    # Throttle level
    throttle = test_config.get("throttle", 0)
    header_content.append(f"constexpr int THROTTLE_LEVEL = {throttle};")
=======
    # Math transpose faces
    math_transpose_faces = str(test_config.get("math_transpose_faces", False)).lower()
    header_content.append(
        f"constexpr bool MATH_TRANSPOSE_FACES = {math_transpose_faces};"
    )
>>>>>>> e5455db3

    # Fused Test L1 to L1 : Input of first run is used as input for the second run ...
    # Not fusing: single L1-to-L1 iteration, so we retrieve one format configuration
    # L1_to_L1_iterations is the number of times we perform llk operations from L1 input tensor to L1 output tensor
    # If L1_to_L1_ITERATIONS is 1, we take input tensor from L1 -> unpack -> math -> pack -> L1
    # If L1_to_L1_ITERATIONS is greater than 1, we perform multiple iterations of unpack -> math -> pack, by taking results tensor in L1 to be input tensor of next iteration
    fused_L1_to_L1 = test_config.get("L1_to_L1_iterations", 1)
    header_content.append(
        f"constexpr std::uint32_t L1_to_L1_ITERATIONS = {fused_L1_to_L1};"
    )

    # Math fidelity & Approximation mode
    header_content.append(
        f"constexpr std::uint32_t MATH_FIDELITY = {test_config.get('math_fidelity', MathFidelity.LoFi).value};"
    )
    header_content.append(
        f"constexpr bool APPROX_MODE = {test_config.get('approx_mode', ApproximationMode.No).value};"
    )

    # Data format configuration
    header_content.extend(["", "// Data format configuration"])
    formats = test_config.get("formats", None)
    if isinstance(formats, InputOutputFormat):
        header_content.extend(
            [
                f"// Activating Data Format Inference Model\n",
                f"#define DATA_FORMAT_INFERENCE_MODEL true",
                f"constexpr auto UNPACK_A_IN = static_cast<std::underlying_type_t<DataFormat>>(DataFormat::{formats.input_format.name});",
                f"constexpr auto PACK_OUT = static_cast<std::underlying_type_t<DataFormat>>(DataFormat::{formats.output_format.name});",
            ]
        )
    elif isinstance(formats, FormatConfig):
        header_content.append(f"#define DATA_FORMAT_INFERENCE_MODEL false")
        header_content.extend(
            [
                f"constexpr auto UNPACK_A_IN = static_cast<std::underlying_type_t<DataFormat>>(DataFormat::{formats.unpack_A_src.name});",
                f"constexpr auto UNPACK_A_OUT = static_cast<std::underlying_type_t<DataFormat>>(DataFormat::{formats.unpack_A_dst.name});",
                f"constexpr auto UNPACK_B_IN = static_cast<std::underlying_type_t<DataFormat>>(DataFormat::{formats.unpack_B_src.name});",
                f"constexpr auto UNPACK_B_OUT = static_cast<std::underlying_type_t<DataFormat>>(DataFormat::{formats.unpack_B_dst.name});",
                f"constexpr auto PACK_IN = static_cast<std::underlying_type_t<DataFormat>>(DataFormat::{formats.pack_src.name});",
                f"constexpr auto PACK_OUT = static_cast<std::underlying_type_t<DataFormat>>(DataFormat::{formats.pack_dst.name});",
                f"constexpr auto MATH_FORMAT = static_cast<std::underlying_type_t<DataFormat>>(DataFormat::{formats.math.name});",
            ]
        )

    # Math operation configuration
    mathop = test_config.get("mathop", "no_mathop")
    if mathop != "no_mathop":
        header_content.extend(["", "// Math operation configuration"])
        header_content.extend(_generate_operation_constants(mathop))

        # Handle reduce operations
        if mathop in REDUCE_OPERATIONS:
            header_content.append(
                f"constexpr auto REDUCE_DIM = ckernel::ReduceDim::{mathop.cpp_enum_value};"
            )
            pool_type = test_config.get("pool_type", None)
            if pool_type is not None:
                header_content.append(
                    f"constexpr auto POOL_TYPE = ckernel::PoolType::{pool_type.value};"
                )

    tile_cnt = test_config.get("tile_cnt", 1)

    header_content.append("")
    # Multi-tile test configuration
    header_content.append("// Multi-tile test configuration")
    header_content.append(f"constexpr int TILE_CNT = {tile_cnt};")

    # Unpack an result buffer addresses arrays generations
    buffer_A_address = read_word_from_device("0,0", L1BufferLocations.srcA.value)
    buffer_B_address = read_word_from_device("0,0", L1BufferLocations.srcB.value)
    result_buffer_address = read_word_from_device("0,0", L1BufferLocations.Result.value)

    buffer_A_array = []
    buffer_B_array = []
    buffer_res_array = []

    if formats is not None:
        for i in range(tile_cnt):
            buffer_A_array.append(
                buffer_A_address + i * format_tile_sizes[formats.input_format]
            )
            buffer_B_array.append(
                buffer_B_address + i * format_tile_sizes[formats.input_format]
            )
            buffer_res_array.append(
                result_buffer_address + i * format_tile_sizes[formats.output_format]
            )

    buffer_A_str = ", ".join(
        f"reinterpret_cast<volatile uint32_t*>({hex(addr)})" for addr in buffer_A_array
    )
    buffer_B_str = ", ".join(
        f"reinterpret_cast<volatile uint32_t*>({hex(addr)})" for addr in buffer_B_array
    )
    buffer_res_str = ", ".join(
        f"reinterpret_cast<volatile uint32_t*>({hex(addr)})"
        for addr in buffer_res_array
    )
    header_content.append(
        "#if defined(LLK_TRISC_UNPACK) && defined(TEST_KERNEL)\n"
        "volatile uint32_t* buffer_A[TILE_CNT] = {" + buffer_A_str + "}; \n"
        "volatile uint32_t* buffer_B[TILE_CNT] = {" + buffer_B_str + "}; \n"
        "#endif\n"
        "#if defined(LLK_TRISC_PACK) && defined(TEST_KERNEL)\n"
        "volatile uint32_t* buffer_Res[TILE_CNT] = {" + buffer_res_str + "}; \n"
        "#endif\n"
    )

    input_dimensions = test_config.get("input_dimensions", [32, 32])
    block_ct_dim = input_dimensions[1] // 32
    block_rt_dim = input_dimensions[0] // 32

    header_content.extend(
        [
            "#if defined(TEST_KERNEL)",
            f"constexpr uint32_t BLOCK_CT_DIM = {block_ct_dim};",
            f"constexpr uint32_t BLOCK_RT_DIM = {block_rt_dim};",
            "#endif",
        ]
    )

    if perf_run_type := test_config.get("perf_run_type"):
        header_content.append("")
        header_content.append(
            f"constexpr auto PERF_RUN_TYPE = PerfRunType::{perf_run_type.name};"
        )

    header_content.append("")
    return "\n".join(header_content)


def write_build_header(
    test_config,
    profiler_build: ProfilerBuild = ProfilerBuild.No,
):
    header_content = generate_build_header(test_config, profiler_build)
    with open("../helpers/include/build.h", "w") as f:
        f.write(header_content)


def generate_make_command(
    test_config,
    profiler_build: ProfilerBuild = ProfilerBuild.No,
):
    """Generate make command"""
    # Simplified make command - only basic build parameters
    make_cmd = f"make -j 6 --silent testname={test_config.get('testname')} all "

    if profiler_build == ProfilerBuild.Yes:
        make_cmd += "profiler "

    return make_cmd


def build_test(
    test_config,
    profiler_build: ProfilerBuild = ProfilerBuild.No,
):
    """Only builds the files required to run a test"""

    root = os.environ.get("LLK_HOME")
    if not root:
        raise AssertionError("Environment variable LLK_HOME is not set")

    TESTS_DIR = str((Path(root) / "tests").absolute())

    write_build_header(test_config, profiler_build=profiler_build)
    make_cmd = generate_make_command(test_config, profiler_build=profiler_build)
    run_shell_command(make_cmd, cwd=TESTS_DIR)


def run_test(
    test_config,
    profiler_build: ProfilerBuild = ProfilerBuild.No,
):
    """Run the test with the given configuration"""

    build_test(test_config, profiler_build=profiler_build)

    # run test
    run_elf_files(test_config["testname"])
    wait_for_tensix_operations_finished()<|MERGE_RESOLUTION|>--- conflicted
+++ resolved
@@ -126,17 +126,17 @@
         f"constexpr bool UNPACK_TRANSPOSE_WITHIN_FACE = {unpack_transpose_within_face};"
     )
 
-<<<<<<< HEAD
+
     # Throttle level
     throttle = test_config.get("throttle", 0)
     header_content.append(f"constexpr int THROTTLE_LEVEL = {throttle};")
-=======
+
     # Math transpose faces
     math_transpose_faces = str(test_config.get("math_transpose_faces", False)).lower()
     header_content.append(
         f"constexpr bool MATH_TRANSPOSE_FACES = {math_transpose_faces};"
     )
->>>>>>> e5455db3
+
 
     # Fused Test L1 to L1 : Input of first run is used as input for the second run ...
     # Not fusing: single L1-to-L1 iteration, so we retrieve one format configuration
