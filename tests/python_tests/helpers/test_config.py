--- conflicted
+++ resolved
@@ -274,68 +274,20 @@
     buffer_C_address = test_config.get("buffer_C_address", None)
     result_buffer_address = test_config.get("result_buffer_address", 0x1C000)
 
-<<<<<<< HEAD
-    buffer_A_array = []
-    buffer_B_array = []
-    buffer_C_array = []
-    buffer_res_array = []
-
-    if formats is not None:
-        for i in range(tile_cnt):
-            buffer_A_array.append(
-                buffer_A_address + i * format_tile_sizes[formats.input_format]
-            )
-            buffer_B_array.append(
-                buffer_B_address + i * format_tile_sizes[formats.input_format]
-            )
-            if buffer_C_address is not None:
-                buffer_C_array.append(
-                    buffer_C_address + i * format_tile_sizes[formats.input_format]
-                )
-            buffer_res_array.append(
-                result_buffer_address + i * format_tile_sizes[formats.output_format]
-            )
-
-    buffer_A_str = ", ".join(
-        f"reinterpret_cast<volatile uint32_t*>({hex(addr)})" for addr in buffer_A_array
-    )
-    buffer_B_str = ", ".join(
-        f"reinterpret_cast<volatile uint32_t*>({hex(addr)})" for addr in buffer_B_array
-    )
-    buffer_res_str = ", ".join(
-        f"reinterpret_cast<volatile uint32_t*>({hex(addr)})"
-        for addr in buffer_res_array
-    )
-
-    # Build header content with optional buffer_C
-    unpack_section = (
-        "#if defined(LLK_TRISC_UNPACK) && defined(TEST_KERNEL)\n"
-        "volatile uint32_t* buffer_A[TILE_CNT] = {" + buffer_A_str + "}; \n"
-        "volatile uint32_t* buffer_B[TILE_CNT] = {" + buffer_B_str + "}; \n"
-    )
-
-    if buffer_C_address is not None and buffer_C_array:
-        buffer_C_str = ", ".join(
-            f"reinterpret_cast<volatile uint32_t*>({hex(addr)})"
-            for addr in buffer_C_array
-        )
-        unpack_section += (
-            "volatile uint32_t* buffer_C[TILE_CNT] = {" + buffer_C_str + "}; \n"
-        )
-
-    unpack_section += "#endif\n"
-
-    header_content.append(
-        unpack_section + "#if defined(LLK_TRISC_PACK) && defined(TEST_KERNEL)\n"
-        "volatile uint32_t* buffer_Res[TILE_CNT] = {" + buffer_res_str + "}; \n"
-        "#endif\n"
-=======
-    header_content.append(
-        f"constexpr Operand buffer_A({hex(buffer_A_address)}, {format_tile_sizes[formats.input_format if formats != None else DataFormat.Float16_b]});\n"
-        f"constexpr Operand buffer_B({hex(buffer_B_address)}, {format_tile_sizes[formats.input_format if formats != None else DataFormat.Float16_b]});\n"
-        f"constexpr Operand buffer_Res({hex(result_buffer_address)}, {format_tile_sizes[formats.output_format if formats != None else DataFormat.Float16_b]});\n"
->>>>>>> e3b4e823
-    )
+    # Generate buffer declarations with optional buffer_C
+    buffer_A_line = f"constexpr Operand buffer_A({hex(buffer_A_address)}, {format_tile_sizes[formats.input_format if formats != None else DataFormat.Float16_b]});"
+    buffer_B_line = f"constexpr Operand buffer_B({hex(buffer_B_address)}, {format_tile_sizes[formats.input_format if formats != None else DataFormat.Float16_b]});"
+    buffer_Res_line = f"constexpr Operand buffer_Res({hex(result_buffer_address)}, {format_tile_sizes[formats.output_format if formats != None else DataFormat.Float16_b]});"
+
+    header_content.append(buffer_A_line)
+    header_content.append(buffer_B_line)
+
+    # Add optional buffer_C if specified
+    if buffer_C_address is not None:
+        buffer_C_line = f"constexpr Operand buffer_C({hex(buffer_C_address)}, {format_tile_sizes[formats.input_format if formats != None else DataFormat.Float16_b]});"
+        header_content.append(buffer_C_line)
+
+    header_content.append(buffer_Res_line)
 
     input_A_dimensions = test_config.get("input_A_dimensions", [32, 32])
     input_B_dimensions = test_config.get("input_B_dimensions", [32, 32])
