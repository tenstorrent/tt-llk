# SPDX-FileCopyrightText: © 2025 Tenstorrent AI ULC
# SPDX-License-Identifier: Apache-2.0

from .format_arg_mapping import (
    format_args_dict,
<<<<<<< HEAD
    unpack_src_dict,
    unpack_dst_dict,
    pack_src_dict,
    pack_dst_dict,
    math_dict,
=======
>>>>>>> ff630dc9
    mathop_args_dict,
    reduce_dim_args,
    reduce_pool_args,
)


def generate_make_command(test_config):
    make_cmd = f"make --silent --always-make "
<<<<<<< HEAD
    formats = test_config.get("formats")
    testname = test_config.get("testname")
    dest_acc = test_config.get("dest_acc", " ")  # default is not 32 bit dest_acc

    make_cmd += f"unpack_src={unpack_src_dict[formats.unpack_src]} unpack_dst={unpack_dst_dict[formats.unpack_dst]} fpu={math_dict[formats.math]} pack_src={pack_src_dict[formats.pack_src]} pack_dst={pack_dst_dict[formats.pack_dst]} "

    make_cmd += f"testname={testname} dest_acc={dest_acc} "
=======

    input_format = test_config.get("input_format", "Float16_b")  # Flolat16_b is default
    output_format = test_config.get("output_format", "Float16_b")
    testname = test_config.get("testname")
    dest_acc = test_config.get("dest_acc", " ")  # default is not 32 bit dest_acc

    make_cmd += f"format={format_args_dict[output_format]} testname={testname} dest_acc={dest_acc} "  # jsut for now take output_format

>>>>>>> ff630dc9
    mathop = test_config.get("mathop", "no_mathop")
    approx_mode = test_config.get("approx_mode", "false")
    math_fidelity = test_config.get("math_fidelity", 0)

    make_cmd += f" math_fidelity={math_fidelity} approx_mode={approx_mode} "

    reduce_dim = test_config.get("reduce_dim", "no_reduce_dim")
    pool_type = test_config.get("pool_type", "no_reduce_dim")

    if mathop != "no_mathop":
        if isinstance(mathop, str):  # single tile option
            if mathop in ["reduce_col", "reduce_row", "reduce_scalar"]:
                make_cmd += f"mathop={mathop} "
                make_cmd += f"reduce_dim={reduce_dim_args[reduce_dim]} "
                make_cmd += f"pool_type={reduce_pool_args[pool_type]} "
            else:
<<<<<<< HEAD
                make_cmd += f"mathop={  mathop_args_dict[mathop]} "
        else:  # multiple tiles handles mathop as int

            if mathop == 1:
                make_cmd += " mathop=ELTWISE_BINARY_ADD "
            elif mathop == 2:
                make_cmd += " mathop=ELTWISE_BINARY_SUB "
            else:
                make_cmd += " mathop=ELTWISE_BINARY_MUL "
=======
                make_cmd += f"mathop={mathop_args_dict[mathop]} "
        else:  # multiple tiles handles mathop as int
            mathop_map = {
                1: "ELTWISE_BINARY_ADD",
                2: "ELTWISE_BINARY_SUB",
                3: "ELTWISE_BINARY_MUL",
            }
            make_cmd += f"mathop={mathop_map.get(mathop, 'ELTWISE_BINARY_MUL')} "
>>>>>>> ff630dc9

            kern_cnt = str(test_config.get("kern_cnt"))
            pack_addr_cnt = str(test_config.get("pack_addr_cnt"))
            pack_addrs = test_config.get("pack_addrs")

<<<<<<< HEAD
            make_cmd += f" kern_cnt={kern_cnt} "
            make_cmd += f" pack_addr_cnt={pack_addr_cnt} pack_addrs={pack_addrs}"
=======
            make_cmd += f" kern_cnt={kern_cnt} pack_addr_cnt={pack_addr_cnt} pack_addrs={pack_addrs}"
>>>>>>> ff630dc9

    print(make_cmd)
    return make_cmd<|MERGE_RESOLUTION|>--- conflicted
+++ resolved
@@ -3,14 +3,11 @@
 
 from .format_arg_mapping import (
     format_args_dict,
-<<<<<<< HEAD
     unpack_src_dict,
     unpack_dst_dict,
     pack_src_dict,
     pack_dst_dict,
     math_dict,
-=======
->>>>>>> ff630dc9
     mathop_args_dict,
     reduce_dim_args,
     reduce_pool_args,
@@ -19,7 +16,6 @@
 
 def generate_make_command(test_config):
     make_cmd = f"make --silent --always-make "
-<<<<<<< HEAD
     formats = test_config.get("formats")
     testname = test_config.get("testname")
     dest_acc = test_config.get("dest_acc", " ")  # default is not 32 bit dest_acc
@@ -27,16 +23,6 @@
     make_cmd += f"unpack_src={unpack_src_dict[formats.unpack_src]} unpack_dst={unpack_dst_dict[formats.unpack_dst]} fpu={math_dict[formats.math]} pack_src={pack_src_dict[formats.pack_src]} pack_dst={pack_dst_dict[formats.pack_dst]} "
 
     make_cmd += f"testname={testname} dest_acc={dest_acc} "
-=======
-
-    input_format = test_config.get("input_format", "Float16_b")  # Flolat16_b is default
-    output_format = test_config.get("output_format", "Float16_b")
-    testname = test_config.get("testname")
-    dest_acc = test_config.get("dest_acc", " ")  # default is not 32 bit dest_acc
-
-    make_cmd += f"format={format_args_dict[output_format]} testname={testname} dest_acc={dest_acc} "  # jsut for now take output_format
-
->>>>>>> ff630dc9
     mathop = test_config.get("mathop", "no_mathop")
     approx_mode = test_config.get("approx_mode", "false")
     math_fidelity = test_config.get("math_fidelity", 0)
@@ -53,17 +39,6 @@
                 make_cmd += f"reduce_dim={reduce_dim_args[reduce_dim]} "
                 make_cmd += f"pool_type={reduce_pool_args[pool_type]} "
             else:
-<<<<<<< HEAD
-                make_cmd += f"mathop={  mathop_args_dict[mathop]} "
-        else:  # multiple tiles handles mathop as int
-
-            if mathop == 1:
-                make_cmd += " mathop=ELTWISE_BINARY_ADD "
-            elif mathop == 2:
-                make_cmd += " mathop=ELTWISE_BINARY_SUB "
-            else:
-                make_cmd += " mathop=ELTWISE_BINARY_MUL "
-=======
                 make_cmd += f"mathop={mathop_args_dict[mathop]} "
         else:  # multiple tiles handles mathop as int
             mathop_map = {
@@ -72,18 +47,12 @@
                 3: "ELTWISE_BINARY_MUL",
             }
             make_cmd += f"mathop={mathop_map.get(mathop, 'ELTWISE_BINARY_MUL')} "
->>>>>>> ff630dc9
 
             kern_cnt = str(test_config.get("kern_cnt"))
             pack_addr_cnt = str(test_config.get("pack_addr_cnt"))
             pack_addrs = test_config.get("pack_addrs")
 
-<<<<<<< HEAD
-            make_cmd += f" kern_cnt={kern_cnt} "
-            make_cmd += f" pack_addr_cnt={pack_addr_cnt} pack_addrs={pack_addrs}"
-=======
             make_cmd += f" kern_cnt={kern_cnt} pack_addr_cnt={pack_addr_cnt} pack_addrs={pack_addrs}"
->>>>>>> ff630dc9
 
     print(make_cmd)
     return make_cmd