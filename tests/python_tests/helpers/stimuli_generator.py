--- conflicted
+++ resolved
@@ -10,23 +10,12 @@
 
 
 def generate_random_face(stimuli_format="Float16_b", const_value=1, const_face=False):
-<<<<<<< HEAD
 
     if stimuli_format in ["Float16_b", "Float16", "Float32"]:
-
-=======
-
-    if stimuli_format in ["Float16_b", "Float16", "Float32"]:
->>>>>>> ff630dc9
         if const_face:
             srcA_face = torch.ones(256, dtype=format_dict[stimuli_format]) * const_value
         else:  # random for both faces
             srcA_face = torch.rand(256, dtype=format_dict[stimuli_format]) + 0.1
-<<<<<<< HEAD
-
-    elif stimuli_format == "Bfp8_b":
-=======
->>>>>>> ff630dc9
 
     elif stimuli_format == "Bfp8_b":
         size = 256
@@ -63,30 +52,6 @@
     srcA = []
     srcB = []
 
-<<<<<<< HEAD
-    for i in range(4 * tile_cnt):
-        face_a, face_b = generate_random_face_ab(
-            stimuli_format, const_face, const_value_A, const_value_B
-        )
-        srcA.append(face_a.tolist())
-        srcB.append(face_b.tolist())
-
-    srcA = flatten_list(srcA)
-    srcB = flatten_list(srcB)
-
-    if not sfpu:
-        if stimuli_format != "Bfp8_b":
-            return torch.tensor(srcA, dtype=format_dict[stimuli_format]), torch.tensor(
-                srcB, dtype=format_dict[stimuli_format]
-            )
-        else:
-            return torch.tensor(srcA, dtype=torch.bfloat16), torch.tensor(
-                srcB, dtype=torch.bfloat16
-            )
-    else:
-        srcA = generate_random_face(stimuli_format, const_value_A, const_face)
-        srcB = torch.full((256,), 0)
-=======
     for _ in range(4 * tile_cnt):
         face_a, face_b = generate_random_face_ab(
             stimuli_format, const_face, const_value_A, const_value_B
@@ -104,6 +69,5 @@
     else:
         srcA = generate_random_face(stimuli_format, const_value_A, const_face)
         srcB = torch.zeros(256)
->>>>>>> ff630dc9
         srcA = torch.cat((srcA, torch.zeros(1024 - 256)))
         return srcA, srcB