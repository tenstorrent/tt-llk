--- conflicted
+++ resolved
@@ -899,10 +899,7 @@
         data_format,
         num_faces: int = 4,
         input_dimensions: list[int] = [32, 32],
-<<<<<<< HEAD
-=======
         face_r_dim: int = 16,
->>>>>>> d831cf62
         enable_relu: bool = False,
     ):
         if num_faces not in [1, 2, 4]:
@@ -915,14 +912,9 @@
         tile_cnt = (height // 32) * (width // 32)
         tile_size = height * width // tile_cnt
 
-<<<<<<< HEAD
-        # Fixed face_r_dim at 16. TODO: enable other dimensions.
-        elements_per_tile_needed = 16 * FACE_DIM * num_faces
-=======
         # Calculate elements based on variable face dimensions
         # Each face is face_r_dim × 16, and we have num_faces
         elements_per_tile_needed = face_r_dim * FACE_DIM * num_faces
->>>>>>> d831cf62
 
         if not isinstance(operand1, torch.Tensor):
             operand1 = torch.tensor(operand1, dtype=torch_format)
@@ -938,8 +930,6 @@
 
         return result
 
-<<<<<<< HEAD
-=======
     @staticmethod
     def generate_relu_config(
         relu_type: PackerReluType,
@@ -1081,7 +1071,6 @@
                 # Clamp between 0 and threshold
                 return torch.clamp(result, min=0.0, max=threshold)
 
->>>>>>> d831cf62
 
 @register_golden
 class UnarySFPUGolden:
