--- conflicted
+++ resolved
@@ -36,15 +36,9 @@
     # tensor = unpack_bfp8_b(tensor_bytes)
     # return tensor
 
-<<<<<<< HEAD
-    not_finite = [float("inf"), float("-inf"), float("nan")]
-    for i in range(len(operand)):
-        if operand[i] in not_finite:
-=======
-    not_finite = [1.7014118346046923e38, math.inf, -math.inf]
+    not_finite = [math.inf, -math.inf]
     for i, x in enumerate(operand):
         if x in not_finite or math.isnan(x):
->>>>>>> 0e227bc9
             # Zero out the entire row of 16 elements
             for col in range(16):
                 row = i // 16
