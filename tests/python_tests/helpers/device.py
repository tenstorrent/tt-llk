--- conflicted
+++ resolved
@@ -19,11 +19,6 @@
     write_words_to_device,
 )
 
-<<<<<<< HEAD
-from helpers.chip_architecture import ChipArchitecture, get_chip_architecture
-
-=======
->>>>>>> 8033585a
 from .format_arg_mapping import DestAccumulation, Mailbox
 from .format_config import DataFormat, FormatConfig
 from .pack import (
