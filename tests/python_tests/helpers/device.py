# SPDX-FileCopyrightText: © 2025 Tenstorrent AI ULC
# SPDX-License-Identifier: Apache-2.0

from ttexalens.tt_exalens_lib import (
    write_to_device,
    read_words_from_device,
    read_word_from_device,
    run_elf,
)
from helpers import *
import inspect
import time
from helpers.param_config import *


<<<<<<< HEAD
def collect_results(formats: FormatConfig, address=0x1C000, core_loc="0,0", sfpu=False):
    read_words_cnt = calculate_read_words_count(formats.pack_dst, sfpu)
    read_data = read_words_from_device(core_loc, address, word_count=read_words_cnt)
    read_data_bytes = flatten_list([int_to_bytes_list(data) for data in read_data])
    res_from_L1 = get_result_from_device(formats, read_data_bytes, sfpu)
=======
def collect_results(format, address=0x1C000, core_loc="0,0", sfpu=False):
    read_words_cnt = calculate_read_words_count(format, sfpu)
    read_data = read_words_from_device(core_loc, address, word_count=read_words_cnt)
    read_data_bytes = flatten_list([int_to_bytes_list(data) for data in read_data])
    res_from_L1 = get_result_from_device(format, read_data_bytes, sfpu)
>>>>>>> ff630dc9
    return res_from_L1


def run_elf_files(testname, core_loc="0,0", run_brisc=True):

    ELF_LOCATION = "../build/elf/"

    if run_brisc:
        run_elf(f"{ELF_LOCATION}brisc.elf", core_loc, risc_id=0)

    # for i in range(3):
    #     run_elf(f"{ELF_LOCATION}{testname}_trisc{i}.elf", core_loc, risc_id=i + 1)

    # Added because there was a race that caused failure in test_eltwise_unary_datacopy,
    # and now cores are run in revese order PACK, MATH, UNOPACK
    # Once that issue is reolved with tt-exalens code will be returned to normal for loop

    for i in reversed(range(3)):
        run_elf(f"{ELF_LOCATION}{testname}_trisc{i}.elf", core_loc, risc_id=i + 1)


def write_stimuli_to_l1(buffer_A, buffer_B, stimuli_format, core_loc="0,0", tile_cnt=1):

    BUFFER_SIZE = 4096
    TILE_SIZE = 1024

    buffer_A_address = 0x1A000
    buffer_B_address = 0x1A000 + BUFFER_SIZE * tile_cnt

    for i in range(tile_cnt):

        start_index = TILE_SIZE * i
        end_index = start_index + TILE_SIZE

        # if end_index > len(buffer_A) or end_index > len(buffer_B):
        #     raise IndexError("Buffer access out of bounds")

        buffer_A_tile = buffer_A[start_index:end_index]
        buffer_B_tile = buffer_B[start_index:end_index]

        packers = {
            "Bfp8_b": pack_bfp8_b,
            "Float16": pack_fp16,
            "Float16_b": pack_bfp16,
            "Float32": pack_fp32,
            "Int32": pack_int32,
        }

        pack_function = packers.get(stimuli_format)

        write_to_device(core_loc, buffer_A_address, pack_function(buffer_A_tile))
        write_to_device(core_loc, buffer_B_address, pack_function(buffer_B_tile))

        buffer_A_address += BUFFER_SIZE
        buffer_B_address += BUFFER_SIZE


def get_result_from_device(
<<<<<<< HEAD
    formats: FormatConfig,
    read_data_bytes: bytes,
    core_loc: str = "0,0",
    sfpu: bool = False,
=======
    format: str, read_data_bytes: bytes, core_loc: str = "0,0", sfpu: bool = False
>>>>>>> ff630dc9
):
    # Dictionary of format to unpacking function mappings
    unpackers = {
        "Float16": unpack_fp16,
        "Float16_b": unpack_bfp16,
        "Float32": unpack_float32,
        "Int32": unpack_int32,
    }

    # Handling "Bfp8_b" format separately with sfpu condition
    if formats.pack_dst == "Bfp8_b":
        unpack_func = unpack_bfp16 if sfpu else unpack_bfp8_b
    else:
<<<<<<< HEAD
        unpack_func = unpackers.get(formats.pack_dst)
=======
        unpack_func = unpackers.get(format)
>>>>>>> ff630dc9

    if unpack_func:
        num_args = len(inspect.signature(unpack_func).parameters)
        if num_args > 1:
            return unpack_func(
                read_data_bytes, formats.unpack_src, formats.pack_dst
            )  # Bug patchup in (unpack.py): in case unpack_src is Bfp8_b != pack_dst, L1 must be read in different order to extract correct results
        else:
            return unpack_func(read_data_bytes)
    else:
<<<<<<< HEAD
        raise ValueError(f"Unsupported format: {formats.pack_dst}")


def assert_tensix_operations_finished(core_loc: str = "0,0"):
    # time.sleep(1) # assertions below will incorrectly fail if run immediately after the ELF files are run, this needs to be fixed
=======
        raise ValueError(f"Unsupported format: {format}")


def assert_tensix_operations_finished(core_loc: str = "0,0"):
>>>>>>> ff630dc9
    tensix_L1_mailboxes = [0x19FF4, 0x19FF8, 0x19FFC]  # L1 Mailbox addresses
    assert read_word_from_device(core_loc, tensix_L1_mailboxes[0]) == 1
    assert read_word_from_device(core_loc, tensix_L1_mailboxes[1]) == 1
    assert read_word_from_device(core_loc, tensix_L1_mailboxes[2]) == 1<|MERGE_RESOLUTION|>--- conflicted
+++ resolved
@@ -13,19 +13,11 @@
 from helpers.param_config import *
 
 
-<<<<<<< HEAD
 def collect_results(formats: FormatConfig, address=0x1C000, core_loc="0,0", sfpu=False):
     read_words_cnt = calculate_read_words_count(formats.pack_dst, sfpu)
     read_data = read_words_from_device(core_loc, address, word_count=read_words_cnt)
     read_data_bytes = flatten_list([int_to_bytes_list(data) for data in read_data])
     res_from_L1 = get_result_from_device(formats, read_data_bytes, sfpu)
-=======
-def collect_results(format, address=0x1C000, core_loc="0,0", sfpu=False):
-    read_words_cnt = calculate_read_words_count(format, sfpu)
-    read_data = read_words_from_device(core_loc, address, word_count=read_words_cnt)
-    read_data_bytes = flatten_list([int_to_bytes_list(data) for data in read_data])
-    res_from_L1 = get_result_from_device(format, read_data_bytes, sfpu)
->>>>>>> ff630dc9
     return res_from_L1
 
 
@@ -84,14 +76,10 @@
 
 
 def get_result_from_device(
-<<<<<<< HEAD
     formats: FormatConfig,
     read_data_bytes: bytes,
     core_loc: str = "0,0",
     sfpu: bool = False,
-=======
-    format: str, read_data_bytes: bytes, core_loc: str = "0,0", sfpu: bool = False
->>>>>>> ff630dc9
 ):
     # Dictionary of format to unpacking function mappings
     unpackers = {
@@ -105,11 +93,7 @@
     if formats.pack_dst == "Bfp8_b":
         unpack_func = unpack_bfp16 if sfpu else unpack_bfp8_b
     else:
-<<<<<<< HEAD
         unpack_func = unpackers.get(formats.pack_dst)
-=======
-        unpack_func = unpackers.get(format)
->>>>>>> ff630dc9
 
     if unpack_func:
         num_args = len(inspect.signature(unpack_func).parameters)
@@ -120,18 +104,11 @@
         else:
             return unpack_func(read_data_bytes)
     else:
-<<<<<<< HEAD
         raise ValueError(f"Unsupported format: {formats.pack_dst}")
 
 
 def assert_tensix_operations_finished(core_loc: str = "0,0"):
     # time.sleep(1) # assertions below will incorrectly fail if run immediately after the ELF files are run, this needs to be fixed
-=======
-        raise ValueError(f"Unsupported format: {format}")
-
-
-def assert_tensix_operations_finished(core_loc: str = "0,0"):
->>>>>>> ff630dc9
     tensix_L1_mailboxes = [0x19FF4, 0x19FF8, 0x19FFC]  # L1 Mailbox addresses
     assert read_word_from_device(core_loc, tensix_L1_mailboxes[0]) == 1
     assert read_word_from_device(core_loc, tensix_L1_mailboxes[1]) == 1
