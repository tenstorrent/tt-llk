--- conflicted
+++ resolved
@@ -3,16 +3,12 @@
     ignore::UserWarning
     ignore::DeprecationWarning
     ignore::FutureWarning
-<<<<<<< HEAD
-addopts = -v -s --tb=short
 log_level = INFO
 log_cli = true
 log_cli_level = INFO
 log_cli_format = %(asctime)s [%(levelname)8s] %(name)s: %(message)s
 log_cli_date_format = %Y-%m-%d %H:%M:%S
-=======
 addopts = -s
->>>>>>> 150ed004
 python_files =
     test_*.py
     perf_*.py
