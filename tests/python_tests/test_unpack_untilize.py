# SPDX-FileCopyrightText: © 2025 Tenstorrent AI ULC
# SPDX-License-Identifier: Apache-2.0

import pytest
import torch
from helpers import *

<<<<<<< HEAD

=======
>>>>>>> ff630dc9
torch.set_printoptions(linewidth=500, sci_mode=False, precision=2, threshold=10000)


def generate_golden(operand1, data_format):

    A_untilized = untilize(operand1, data_format)
    return A_untilized.flatten()

<<<<<<< HEAD
full_sweep = False
all_format_combos = generate_format_combinations(
    ["Float16_b", "Float16"], not full_sweep
)  # Generate format combinations with all formats being the same (flag set to True), refer to `param_config.py` for more details.
all_params = generate_params(["unpack_untilize_test"], all_format_combos)
param_ids = generate_param_ids(all_params)


@pytest.mark.parametrize("testname, formats", clean_params(all_params), ids=param_ids)
def test_unpack_untilze(testname, formats):
    
    #  When running hundreds of tests, failing tests may cause incorrect behavior in subsequent passing tests.
    #  To ensure accurate results, for now we reset board after each test.
    #  Fix this: so we only reset after failing tests
    if full_sweep: 
        run_shell_command(f"cd .. && make clean")
        run_shell_command(f"tt-smi -r 0")

    src_A, src_B = generate_stimuli(formats.unpack_src)
    src_B = torch.full((1024,), 0)

    golden_tensor = generate_golden(src_A, formats.pack_dst)
=======

param_combinations = [
    (format, testname)
    for format in ["Float16_b", "Float16"]
    for testname in ["unpack_untilize_test"]
]

param_ids = [f" format={comb[0]} " for comb in param_combinations]


@pytest.mark.parametrize("format,testname", param_combinations, ids=param_ids)
def test_unpack_untilze(format, testname):

    src_A, src_B = generate_stimuli(format)
    src_B = torch.full((1024,), 0)

    golden_tensor = generate_golden(src_A, format)
>>>>>>> ff630dc9

    write_stimuli_to_l1(src_A, src_B, formats.unpack_src)

    test_config = {
        "formats": formats,
        "testname": testname,
    }

    make_cmd = generate_make_command(test_config)
    run_shell_command(f"cd .. && {make_cmd}")

    run_elf_files(testname)

    res_from_L1 = collect_results(
        formats
    )  # Bug patchup in (unpack.py): passing formats struct to check unpack_src with pack_dst and distinguish when input and output formats have different exponent widths then reading from L1 changes

    run_shell_command("cd .. && make clean")

    assert len(res_from_L1) == len(golden_tensor)
    assert_tensix_operations_finished()

    res_tensor = torch.tensor(
        res_from_L1,
        dtype=(
<<<<<<< HEAD
            format_dict[formats.pack_dst]
            if formats.pack_dst in ["Float16", "Float16_b"]
=======
            format_dict[format]
            if format in ["Float16", "Float16_b"]
>>>>>>> ff630dc9
            else torch.bfloat16
        ),
    )

<<<<<<< HEAD
    if formats.pack_dst in ["Float16_b", "Float16"]:
        atol = 0.1
        rtol = 0.05
    elif formats.pack_dst == "Bfp8_b":
=======
    if format == "Float16_b" or format == "Float16":
        atol = 0.1
        rtol = 0.05
    elif format == "Bfp8_b":
>>>>>>> ff630dc9
        atol = 0.1
        rtol = 0.2

    for i in range(len(golden_tensor)):
        assert torch.isclose(
            golden_tensor[i], res_tensor[i], rtol=rtol, atol=atol
        ), f"Failed at index {i} with values {golden_tensor[i]} and {res_from_L1[i]}"

    _, pcc = compare_pcc(golden_tensor, res_tensor, pcc=0.99)
    assert pcc > 0.98<|MERGE_RESOLUTION|>--- conflicted
+++ resolved
@@ -5,10 +5,6 @@
 import torch
 from helpers import *
 
-<<<<<<< HEAD
-
-=======
->>>>>>> ff630dc9
 torch.set_printoptions(linewidth=500, sci_mode=False, precision=2, threshold=10000)
 
 
@@ -17,7 +13,7 @@
     A_untilized = untilize(operand1, data_format)
     return A_untilized.flatten()
 
-<<<<<<< HEAD
+
 full_sweep = False
 all_format_combos = generate_format_combinations(
     ["Float16_b", "Float16"], not full_sweep
@@ -28,11 +24,11 @@
 
 @pytest.mark.parametrize("testname, formats", clean_params(all_params), ids=param_ids)
 def test_unpack_untilze(testname, formats):
-    
+
     #  When running hundreds of tests, failing tests may cause incorrect behavior in subsequent passing tests.
     #  To ensure accurate results, for now we reset board after each test.
     #  Fix this: so we only reset after failing tests
-    if full_sweep: 
+    if full_sweep:
         run_shell_command(f"cd .. && make clean")
         run_shell_command(f"tt-smi -r 0")
 
@@ -40,25 +36,6 @@
     src_B = torch.full((1024,), 0)
 
     golden_tensor = generate_golden(src_A, formats.pack_dst)
-=======
-
-param_combinations = [
-    (format, testname)
-    for format in ["Float16_b", "Float16"]
-    for testname in ["unpack_untilize_test"]
-]
-
-param_ids = [f" format={comb[0]} " for comb in param_combinations]
-
-
-@pytest.mark.parametrize("format,testname", param_combinations, ids=param_ids)
-def test_unpack_untilze(format, testname):
-
-    src_A, src_B = generate_stimuli(format)
-    src_B = torch.full((1024,), 0)
-
-    golden_tensor = generate_golden(src_A, format)
->>>>>>> ff630dc9
 
     write_stimuli_to_l1(src_A, src_B, formats.unpack_src)
 
@@ -84,28 +61,16 @@
     res_tensor = torch.tensor(
         res_from_L1,
         dtype=(
-<<<<<<< HEAD
             format_dict[formats.pack_dst]
             if formats.pack_dst in ["Float16", "Float16_b"]
-=======
-            format_dict[format]
-            if format in ["Float16", "Float16_b"]
->>>>>>> ff630dc9
             else torch.bfloat16
         ),
     )
 
-<<<<<<< HEAD
     if formats.pack_dst in ["Float16_b", "Float16"]:
         atol = 0.1
         rtol = 0.05
     elif formats.pack_dst == "Bfp8_b":
-=======
-    if format == "Float16_b" or format == "Float16":
-        atol = 0.1
-        rtol = 0.05
-    elif format == "Bfp8_b":
->>>>>>> ff630dc9
         atol = 0.1
         rtol = 0.2
 
