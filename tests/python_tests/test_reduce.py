--- conflicted
+++ resolved
@@ -57,7 +57,7 @@
 
     return result.view(1024)
 
-<<<<<<< HEAD
+
 full_sweep = False
 all_format_combos = generate_format_combinations(
     ["Float16_b", "Float16"], not full_sweep
@@ -70,47 +70,24 @@
     pool_type=["max", "sum", "avg"],
 )
 param_ids = generate_param_ids(all_params)
-=======
-
-param_combinations = [
-    (reduce_dim, pool_type, format, dest_acc, testname)
-    for reduce_dim in ["reduce_col"]
-    for pool_type in ["max", "sum", "avg"]
-    for format in ["Float16_b", "Float16"]
-    for dest_acc in [""]
-    for testname in ["reduce_test"]
-]
->>>>>>> ff630dc9
-
 
 
 @pytest.mark.parametrize(
-<<<<<<< HEAD
     "testname, formats, dest_acc, reduce_dim, pool_type",
     clean_params(all_params),
     ids=param_ids,
 )
 @pytest.mark.skip(reason="Not fully implemented")
 def test_reduce(testname, formats, dest_acc, reduce_dim, pool_type):
-    
+
     #  When running hundreds of tests, failing tests may cause incorrect behavior in subsequent passing tests.
     #  To ensure accurate results, for now we reset board after each test.
     #  Fix this: so we only reset after failing tests
-    if full_sweep: 
+    if full_sweep:
         run_shell_command(f"cd .. && make clean")
         run_shell_command(f"tt-smi -r 0")
 
     src_A, src_B = generate_stimuli(formats.unpack_src)
-=======
-    "reduce_dim, pool_type, format, dest_acc, testname",
-    param_combinations,
-    ids=param_ids,
-)
-@pytest.mark.skip(reason="Not fully implemented")
-def test_reduce(reduce_dim, pool_type, format, testname, dest_acc):
-
-    src_A, src_B = generate_stimuli(format)
->>>>>>> ff630dc9
 
     if pool_type in ["max", "sum"]:  # result in srcA should be divided by 1
         src_B = torch.full((1024,), 1)
@@ -150,21 +127,12 @@
     res_tensor = torch.tensor(
         res_from_L1,
         dtype=(
-<<<<<<< HEAD
             format_dict[formats.pack_dst]
             if formats.pack_dst in ["Float16", "Float16_b"]
             else torch.bfloat16
         ),
     )
     res_tensor = untilize(res_tensor, formats.pack_dst)
-=======
-            format_dict[format]
-            if format in ["Float16", "Float16_b"]
-            else torch.bfloat16
-        ),
-    )
-    res_tensor = untilize(res_tensor, format)
->>>>>>> ff630dc9
 
     print("RES IN L1")
     print(res_tensor.view(32, 32))
