--- conflicted
+++ resolved
@@ -5,13 +5,7 @@
 import torch
 from helpers import *
 
-<<<<<<< HEAD
 
-=======
-mathop_map = {1: "elwadd", 2: "elwsub", 3: "elwmul"}
-
-
->>>>>>> ff630dc9
 def generate_golden(op, operand1, operand2, data_format, math_fidelity):
     tensor1_float = (
         operand1.clone()
@@ -45,7 +39,6 @@
 
     return res.tolist()
 
-<<<<<<< HEAD
 
 mathop_map = {1: "elwadd", 2: "elwsub", 3: "elwmul"}
 full_sweep = False
@@ -61,37 +54,8 @@
     tile_cnt=range(1, 4),
 )
 param_ids = generate_param_ids(all_params)
-=======
-
-param_combinations = [
-    (mathop, tile_cnt, format, dest_acc, testname, math_fidelity)
-    for mathop in range(1, 4)
-    for tile_cnt in range(1, 4)
-    for format in ["Float16_b", "Float16", "Bfp8_b"]
-    for dest_acc in ["", "DEST_ACC"]
-    for testname in ["multiple_tiles_eltwise_test"]
-    for math_fidelity in [0, 2, 3, 4]
-]
-
-param_ids = [
-    f"mathop={mathop_map[comb[0]]} | tile_cnt={comb[1]} | format={comb[2]} | dest_acc={comb[3]} | math_fidelity={comb[5]}"
-    for comb in param_combinations
-]
 
 
-@pytest.mark.parametrize(
-    "mathop, tile_cnt, format, dest_acc, testname, math_fidelity",
-    param_combinations,
-    ids=param_ids,
-)
-def test_multiple_tiles(format, testname, tile_cnt, mathop, dest_acc, math_fidelity):
-
-    if mathop in range(1, 4) and format == "Float16" and dest_acc == "DEST_ACC":
-        pytest.skip(reason="This combination is not fully implemented in testing")
->>>>>>> ff630dc9
-
-
-<<<<<<< HEAD
 @pytest.mark.parametrize(
     "testname, formats, dest_acc, mathop, math_fidelity, tile_cnt",
     clean_params(all_params),
@@ -108,28 +72,19 @@
     #  When running hundreds of tests, failing tests may cause incorrect behavior in subsequent passing tests.
     #  To ensure accurate results, for now we reset board after each test.
     #  Fix this: so we only reset after failing tests
-    if full_sweep: 
+    if full_sweep:
         run_shell_command(f"cd .. && make clean")
         run_shell_command(f"tt-smi -r 0")
-        
-=======
->>>>>>> ff630dc9
+
     pack_start_address = 0x1A000 + 2 * 4096 * tile_cnt
     pack_addresses = [pack_start_address + 0x1000 * i for i in range(tile_cnt)]
     pack_addresses_formatted = format_kernel_list(pack_addresses, as_hex=True)
 
     src_A, src_B = generate_stimuli(
-<<<<<<< HEAD
         formats.unpack_src, tile_cnt=tile_cnt
     )  # , const_face=True, const_value_A=3, const_value_B=2)
     golden = generate_golden(mathop, src_A, src_B, formats.pack_dst, math_fidelity)
     write_stimuli_to_l1(src_A, src_B, formats.unpack_src, "0,0", tile_cnt)
-=======
-        format, tile_cnt=tile_cnt
-    )  # , const_face=True, const_value_A=3, const_value_B=2)
-    golden = generate_golden(mathop, src_A, src_B, format, math_fidelity)
-    write_stimuli_to_l1(src_A, src_B, format, "0,0", tile_cnt)
->>>>>>> ff630dc9
 
     if mathop != 3:
         math_fidelity = 0
@@ -158,52 +113,31 @@
     res_from_L1 = []
 
     for address in pack_addresses:
-<<<<<<< HEAD
         res_from_L1.append(collect_results(formats, address))
-=======
-        res_from_L1.append(collect_results(format, address))
->>>>>>> ff630dc9
 
     res_from_L1 = flatten_list(res_from_L1)
 
     golden_tensor = torch.tensor(
         golden,
         dtype=(
-<<<<<<< HEAD
             format_dict[formats.pack_dst]
             if formats.pack_dst in ["Float16", "Float16_b"]
-=======
-            format_dict[format]
-            if format in ["Float16", "Float16_b"]
->>>>>>> ff630dc9
             else torch.bfloat16
         ),
     )
     res_tensor = torch.tensor(
         res_from_L1,
         dtype=(
-<<<<<<< HEAD
             format_dict[formats.pack_dst]
             if formats.pack_dst in ["Float16", "Float16_b"]
-=======
-            format_dict[format]
-            if format in ["Float16", "Float16_b"]
->>>>>>> ff630dc9
             else torch.bfloat16
         ),
     )
 
-<<<<<<< HEAD
     if formats.pack_dst in ["Float16_b", "Float16"]:
         atol = 0.05
         rtol = 0.1
     elif formats.pack_dst == "Bfp8_b":
-=======
-    if format == "Float16_b" or format == "Float16":
-        atol = 0.05
-        rtol = 0.1
-    elif format == "Bfp8_b":
->>>>>>> ff630dc9
         atol = 0.1
         rtol = 0.2
 
