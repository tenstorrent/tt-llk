--- conflicted
+++ resolved
@@ -27,46 +27,6 @@
     os.environ["LLK_HOME"] = str(Path(__file__).resolve().parents[2])
 
 
-<<<<<<< HEAD
-def set_chip_architecture():
-    test_logger = get_test_logger("test_session")
-
-    def _identify_chip_architecture(output):
-        if "Blackhole" in output:
-            return ChipArchitecture.BLACKHOLE
-        elif "Wormhole" in output:
-            return ChipArchitecture.WORMHOLE
-        return None
-
-    chip_arch = get_chip_architecture()
-    if chip_arch:
-        test_logger.info(f"CHIP_ARCH is already set to {chip_arch}")
-        return chip_arch
-    try:
-        result = subprocess.run(
-            ["tt-smi", "-ls"],
-            stdout=subprocess.PIPE,
-            stderr=subprocess.PIPE,
-            text=True,
-            check=True,
-        )
-    except FileNotFoundError:
-        test_logger.error("tt-smi command not found")
-        sys.exit(1)
-    except subprocess.CalledProcessError as e:
-        test_logger.error(f"tt-smi failed with error: {e.stderr}")
-        sys.exit(1)
-
-    architecture = _identify_chip_architecture(result.stdout)
-    if not architecture:
-        test_logger.error("Unable to detect architecture from tt-smi output")
-        sys.exit(1)
-    os.environ["CHIP_ARCH"] = architecture.value
-    return architecture
-
-
-=======
->>>>>>> d8643760
 @pytest.fixture(autouse=True)
 def reset_mailboxes_fixture():
     reset_mailboxes()
@@ -84,12 +44,8 @@
 
 @pytest.fixture(scope="session", autouse=True)
 def download_headers():
-<<<<<<< HEAD
-    test_logger = get_test_logger("test_session")
-    CHIP_ARCH = set_chip_architecture()
-=======
+    test_logger = get_test_logger("test_session")
     CHIP_ARCH = get_chip_architecture()
->>>>>>> d8643760
     if CHIP_ARCH not in [ChipArchitecture.WORMHOLE, ChipArchitecture.BLACKHOLE]:
         sys.exit(f"Unsupported CHIP_ARCH detected: {CHIP_ARCH.value}")
 
