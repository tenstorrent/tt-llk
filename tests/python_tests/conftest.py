--- conflicted
+++ resolved
@@ -26,31 +26,6 @@
 
 def check_hardware_headers():
     """Check if hardware-specific headers have been downloaded for the current architecture."""
-
-<<<<<<< HEAD
-@pytest.fixture(scope="session", autouse=True)
-def setup_logging():
-    """Setup loguru logging for the entire test session."""
-    setup_pytest_logging()
-    test_logger = get_test_logger("test_session")
-    yield
-    test_logger.info("Test session completed")
-
-
-@pytest.fixture(scope="session", autouse=True)
-def download_headers():
-    test_logger = get_test_logger("test_session")
-    CHIP_ARCH = get_chip_architecture()
-    if CHIP_ARCH not in [ChipArchitecture.WORMHOLE, ChipArchitecture.BLACKHOLE]:
-        sys.exit(f"Unsupported CHIP_ARCH detected: {CHIP_ARCH.value}")
-
-    LLK_HOME = os.environ.get("LLK_HOME")
-    HEADER_DIR = os.path.join(LLK_HOME, "tests", "hw_specific", CHIP_ARCH.value, "inc")
-    STAMP_FILE = os.path.join(HEADER_DIR, ".headers_downloaded")
-    if os.path.exists(STAMP_FILE):
-        test_logger.info("Headers already downloaded. Skipping download.")
-        return
-=======
     # Get the chip architecture
     chip_arch = get_chip_architecture()
     arch_name = chip_arch.value.lower()  # Convert enum to string
@@ -58,7 +33,6 @@
     # Get the project root (LLK_HOME)
     llk_home = Path(os.environ.get("LLK_HOME"))
     header_dir = llk_home / "tests" / "hw_specific" / arch_name / "inc"
->>>>>>> 150ed004
 
     required_headers = [
         "cfg_defines.h",
@@ -98,64 +72,19 @@
     print(f"✓ Hardware-specific headers for {arch_name} are present")
 
 
-<<<<<<< HEAD
-    # Download headers
-    def download_with_retries(url, header):
-        RETRIES, RETRY_DELAY = 3, 2
-        for attempt in range(1, RETRIES + 1):
-            try:
-                test_logger.info(
-                    f"Attempt {attempt}: Downloading {header} from {url}..."
-                )
-                response = requests.get(url, timeout=10)
-                if response.status_code == 200:
-                    with open(os.path.join(HEADER_DIR, header), "wb") as f:
-                        f.write(response.content)
-                    return True
-                elif response.status_code == 429:  # Rate limited
-                    retry_after = int(response.headers.get("Retry-After", RETRY_DELAY))
-                    test_logger.info(f"Rate limited. Waiting {retry_after} seconds...")
-                    time.sleep(retry_after)
-                else:
-                    test_logger.error(f"HTTP error {response.status_code} for {url}")
-                    return False
-            except (ConnectionError, Timeout) as e:
-                test_logger.error(f"Network issue on attempt {attempt}: {e}")
-                if attempt < RETRIES:
-                    time.sleep(RETRY_DELAY)
-                    RETRY_DELAY *= 2
-            except RequestException as e:
-                test_logger.error(f"Non-retriable error on attempt {attempt}: {e}")
-                return False
-        return False
-
-    for header in HEADERS:
-        header_url = f"{BASE_URL}/{header}"
-        specific_header_url = f"{specific_url}/{header}" if specific_url else None
-
-        # Try primary URL
-        if not download_with_retries(header_url, header):
-            # Fallback to specific URL
-            if specific_header_url and not download_with_retries(
-                specific_header_url, header
-            ):
-                test_logger.error(f"Failed to download {header} after trying both URLs")
-                sys.exit(1)
-            elif not specific_header_url:
-                test_logger.error(
-                    f"Failed to download {header} after retries from primary URL"
-                )
-                sys.exit(1)
-
-    # Create the stamp file to indicate headers are downloaded
-    with open(STAMP_FILE, "w") as f:
-        f.write("Headers downloaded.\n")
-=======
+@pytest.fixture(scope="session", autouse=True)
+def setup_logging():
+    """Setup loguru logging for the entire test session."""
+    setup_pytest_logging()
+    test_logger = get_test_logger("test_session")
+    yield
+    test_logger.info("Test session completed")    
+
+
 @pytest.fixture(autouse=True)
 def reset_mailboxes_fixture():
     reset_mailboxes()
     yield
->>>>>>> 150ed004
 
 
 @pytest.fixture(autouse=True)
