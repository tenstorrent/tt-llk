--- conflicted
+++ resolved
@@ -12,10 +12,6 @@
 // Globals
 uint32_t unp_cfg_context        = 0;
 uint32_t pack_sync_tile_dst_ptr = 0;
-<<<<<<< HEAD
-volatile uint32_t tt_l1_ptr l1_buffer[16] __attribute__((section(".text#"))) __attribute__((aligned(16)));
-=======
->>>>>>> ff630dc9
 #ifdef DEST_ACC
 const bool is_fp32_dest_acc_en = true;
 #else
@@ -32,15 +28,9 @@
 {
     volatile uint32_t* const buffer_A = reinterpret_cast<volatile uint32_t*>(0x1a000);
 
-<<<<<<< HEAD
     _llk_unpack_tilize_hw_configure_<is_fp32_dest_acc_en, StochRndType::None>(UNPACK_IN, UNPACK_OUT, FACE_R_DIM, 0, 4);
     _llk_unpack_tilize_init_(UNPACK_IN, UNPACK_OUT, 1, FACE_R_DIM, false);
     _llk_unpack_tilize_(L1_ADDRESS(buffer_A), 0, UNPACK_IN, 1, FACE_R_DIM, 4, false);
-=======
-    _llk_unpack_tilize_hw_configure_<is_fp32_dest_acc_en, StochRndType::None>(DATA_FORMAT, DATA_FORMAT, FACE_R_DIM, 0, 4);
-    _llk_unpack_tilize_init_(DATA_FORMAT, DATA_FORMAT, 1, FACE_R_DIM, false);
-    _llk_unpack_tilize_(L1_ADDRESS(buffer_A), 0, DATA_FORMAT, 1, FACE_R_DIM, 4, false);
->>>>>>> ff630dc9
 }
 
 #endif
@@ -62,7 +52,6 @@
 // copy srca to dest
 #ifdef ARCH_BLACKHOLE
     // set tilize flag to true
-<<<<<<< HEAD
     _llk_math_eltwise_unary_datacopy_init_<DataCopyType::A2D, BroadcastType::NONE, TILIZE, is_fp32_dest_acc_en, is_int_fpu_en>(0, 0, 4, MATH_FORMAT);
 #else
     _llk_math_eltwise_unary_datacopy_init_<DataCopyType::A2D, BroadcastType::NONE, is_fp32_dest_acc_en, is_int_fpu_en>(0, 0, 4, MATH_FORMAT);
@@ -71,16 +60,6 @@
     _llk_math_hw_configure_<false, false>(MATH_FORMAT, MATH_FORMAT);
     _llk_math_wait_for_dest_available_<DstSync::SyncFull>();
     _llk_math_eltwise_unary_datacopy_<DataCopyType::A2D, DstSync::SyncFull, BroadcastType::NONE, is_fp32_dest_acc_en, false>(0, MATH_FORMAT, MATH_FORMAT);
-=======
-    _llk_math_eltwise_unary_datacopy_init_<DataCopyType::A2D, BroadcastType::NONE, TILIZE, is_fp32_dest_acc_en, is_int_fpu_en>(0, 0, 4, DATA_FORMAT);
-#else
-    _llk_math_eltwise_unary_datacopy_init_<DataCopyType::A2D, BroadcastType::NONE, is_fp32_dest_acc_en, is_int_fpu_en>(0, 0, 4, DATA_FORMAT);
-#endif
-    _llk_math_pack_sync_init_<DstSync::SyncFull, is_fp32_dest_acc_en>();
-    _llk_math_hw_configure_<false, false>(DATA_FORMAT, DATA_FORMAT);
-    _llk_math_wait_for_dest_available_<DstSync::SyncFull>();
-    _llk_math_eltwise_unary_datacopy_<DataCopyType::A2D, DstSync::SyncFull, BroadcastType::NONE, is_fp32_dest_acc_en, false>(0, DATA_FORMAT, DATA_FORMAT);
->>>>>>> ff630dc9
     _llk_math_dest_section_done_<DstSync::SyncFull, is_fp32_dest_acc_en>();
 }
 
@@ -100,21 +79,12 @@
     std::fill(buffer_Dest, buffer_Dest + 16 * 16 * 4, 0xdeadbeef);
 
 #ifdef ARCH_BLACKHOLE
-<<<<<<< HEAD
     _llk_pack_hw_configure_<UNTILIIZE, is_fp32_dest_acc_en, TILIZE>(PACK_IN, PACK_OUT, 16 * 16 * 4);
     _llk_pack_init_<UNTILIIZE, false, DstTileFaceLayout::RowMajor, false, TILIZE>(PACK_OUT);
     _llk_pack_dest_init_<DstSync::SyncFull, DstTileFaceLayout::RowMajor, is_fp32_dest_acc_en>();
 #else
     _llk_pack_hw_configure_<UNTILIIZE, is_fp32_dest_acc_en>(PACK_IN, PACK_OUT, 16 * 16 * 4);
     _llk_pack_init_<UNTILIIZE, false, DstTileFaceLayout::RowMajor, false>(PACK_OUT);
-=======
-    _llk_pack_hw_configure_<UNTILIIZE, is_fp32_dest_acc_en, TILIZE>(DATA_FORMAT, DATA_FORMAT, 16 * 16 * 4);
-    _llk_pack_init_<UNTILIIZE, false, DstTileFaceLayout::RowMajor, false, TILIZE>(DATA_FORMAT);
-    _llk_pack_dest_init_<DstSync::SyncFull, DstTileFaceLayout::RowMajor, is_fp32_dest_acc_en>();
-#else
-    _llk_pack_hw_configure_<UNTILIIZE, is_fp32_dest_acc_en>(DATA_FORMAT, DATA_FORMAT, 16 * 16 * 4);
-    _llk_pack_init_<UNTILIIZE, false, DstTileFaceLayout::RowMajor, false>(DATA_FORMAT);
->>>>>>> ff630dc9
     _llk_pack_dest_init_<DstSync::SyncFull, DstTileFaceLayout::RowMajor, UNTILIIZE, is_fp32_dest_acc_en>();
 #endif
 
