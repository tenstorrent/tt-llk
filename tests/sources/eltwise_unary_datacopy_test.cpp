
// SPDX-FileCopyrightText: © 2025 Tenstorrent AI ULC
//
// SPDX-License-Identifier: Apache-2.0

#include <algorithm>
#include <cstdint>
#include <cstdio>

#include "ckernel.h"
#include "llk_defs.h"

// Globals
uint32_t unp_cfg_context          = 0;
uint32_t pack_sync_tile_dst_ptr   = 0;
uint32_t math_sync_tile_dst_index = 0;

#ifdef LLK_TRISC_UNPACK

#include "llk_unpack_A.h"
#include "llk_unpack_common.h"
#include "llk_unpack_tilize.h"
#include "params.h"

void run_kernel()
{
    if constexpr (!tilize_en)
    {
        _llk_unpack_A_init_<BroadcastType::NONE, false, EltwiseBinaryReuseDestType::NONE, unpack_to_dest>(
            0, 0, FACE_R_DIM, num_faces, formats.unpack_src, formats.unpack_dst);
        _llk_unpack_A_hw_configure_<dest_datum_width, StochRndType::None>(formats.unpack_src, formats.unpack_dst, FACE_R_DIM, 0, num_faces);

        for (int i = 0; i < TILE_CNT; ++i)
        {
            _llk_unpack_A_<BroadcastType::NONE, false, EltwiseBinaryReuseDestType::NONE, unpack_to_dest>(
                L1_ADDRESS(buffer_A[i]), 0, formats.unpack_src, formats.unpack_dst);
        }
    }
    else
    {
        _llk_unpack_tilize_hw_configure_<dest_datum_width, StochRndType::None>(formats.unpack_src, formats.unpack_dst, FACE_R_DIM, 0, num_faces);
        _llk_unpack_tilize_init_(formats.unpack_src, formats.unpack_dst, BLOCK_CT_DIM, FACE_R_DIM, false);

        uint32_t read_offset = 0;

        for (uint32_t i = 0; i < BLOCK_RT_DIM; i++)
        {
            for (uint32_t j = 0; j < BLOCK_CT_DIM; j++)
            {
                _llk_unpack_tilize_(L1_ADDRESS(buffer_A[read_offset]), j, formats.unpack_src, BLOCK_CT_DIM, FACE_R_DIM, num_faces, false);
            }
            read_offset += BLOCK_RT_DIM;
        }
    }
}

#endif

#ifdef LLK_TRISC_MATH

#ifdef FORMAT_INT32
const bool is_int_fpu_en = true;
#else
const bool is_int_fpu_en = false;
#endif

#include "llk_math_common.h"
#include "llk_math_eltwise_unary_datacopy.h"
#include "params.h"

using namespace ckernel;

void run_kernel()
{
// copy srca to dest
#ifdef ARCH_BLACKHOLE
<<<<<<< HEAD
    _llk_math_eltwise_unary_datacopy_init_<DataCopyType::A2D, dest_datum_width, BroadcastType::NONE, tilize_en, is_int_fpu_en>(
        0, 0, num_faces, formats.math);
=======
    _llk_math_eltwise_unary_datacopy_init_<DataCopyType::A2D, dest_datum_width, BroadcastType::NONE, tilize_en, is_int_fpu_en>(0, 0, num_faces, formats.math);
>>>>>>> 6c89fddc
#else
    _llk_math_eltwise_unary_datacopy_init_<DataCopyType::A2D, dest_datum_width, BroadcastType::NONE, is_int_fpu_en>(0, 0, num_faces, formats.math);
#endif
    _llk_math_pack_sync_init_<DstSync::SyncHalf, dest_datum_width>();
    _llk_math_hw_configure_<false, false>(formats.math, formats.math);
    _llk_math_wait_for_dest_available_<DstSync::SyncHalf>();
    for (int i = 0; i < TILE_CNT; ++i)
    {
#ifdef ARCH_BLACKHOLE
        _llk_math_eltwise_unary_datacopy_<DataCopyType::A2D, DstSync::SyncHalf, dest_datum_width, BroadcastType::NONE, unpack_to_dest>(
            DST_INDEX + i, formats.math, formats.math, num_faces);
#else
<<<<<<< HEAD
        _llk_math_eltwise_unary_datacopy_<DataCopyType::A2D, DstSync::SyncHalf, dest_datum_width, BroadcastType::NONE, unpack_to_dest>(DST_INDEX + i, formats.math, formats.math);
=======
        _llk_math_eltwise_unary_datacopy_<DataCopyType::A2D, DstSync::SyncHalf, dest_datum_width, BroadcastType::NONE, unpack_to_dest>(
            DST_INDEX + i, formats.math, formats.math);
>>>>>>> 6c89fddc
#endif
    }
    _llk_math_dest_section_done_<DstSync::SyncHalf, dest_datum_width>();
}

#endif

#ifdef LLK_TRISC_PACK

#include "llk_pack.h"
#include "llk_pack_common.h"
#include "params.h"

void run_kernel()
{
#ifdef ARCH_BLACKHOLE
    _llk_pack_hw_configure_<dest_datum_width, false, tilize_en>(formats.pack_src, formats.pack_dst, 16 * 16 * 4, FACE_R_DIM, TILE_C_DIM, num_faces);
    _llk_pack_init_<false, false, DstTileFaceLayout::RowMajor, false, tilize_en>(formats.pack_dst, FACE_R_DIM, TILE_C_DIM, num_faces);
    _llk_pack_dest_init_<DstSync::SyncHalf, dest_datum_width, DstTileFaceLayout::RowMajor>();
#else
    _llk_pack_hw_configure_<dest_datum_width, false>(formats.pack_src, formats.pack_dst, 16 * 16 * 4, FACE_R_DIM, num_faces);
    _llk_pack_init_<false, false, DstTileFaceLayout::RowMajor, false>(formats.pack_dst, FACE_R_DIM, num_faces);
    _llk_pack_dest_init_<DstSync::SyncHalf, dest_datum_width, DstTileFaceLayout::RowMajor, false>();
#endif

    _llk_packer_wait_for_math_done_();
    for (int i = 0; i < TILE_CNT; ++i)
    {
        _llk_pack_<DstSync::SyncHalf, dest_datum_width, false>(DST_INDEX + i, L1_ADDRESS(buffer_Res[i]));
    }
    _llk_pack_dest_section_done_<DstSync::SyncHalf, dest_datum_width>();
}
#endif<|MERGE_RESOLUTION|>--- conflicted
+++ resolved
@@ -74,12 +74,7 @@
 {
 // copy srca to dest
 #ifdef ARCH_BLACKHOLE
-<<<<<<< HEAD
-    _llk_math_eltwise_unary_datacopy_init_<DataCopyType::A2D, dest_datum_width, BroadcastType::NONE, tilize_en, is_int_fpu_en>(
-        0, 0, num_faces, formats.math);
-=======
     _llk_math_eltwise_unary_datacopy_init_<DataCopyType::A2D, dest_datum_width, BroadcastType::NONE, tilize_en, is_int_fpu_en>(0, 0, num_faces, formats.math);
->>>>>>> 6c89fddc
 #else
     _llk_math_eltwise_unary_datacopy_init_<DataCopyType::A2D, dest_datum_width, BroadcastType::NONE, is_int_fpu_en>(0, 0, num_faces, formats.math);
 #endif
@@ -92,12 +87,8 @@
         _llk_math_eltwise_unary_datacopy_<DataCopyType::A2D, DstSync::SyncHalf, dest_datum_width, BroadcastType::NONE, unpack_to_dest>(
             DST_INDEX + i, formats.math, formats.math, num_faces);
 #else
-<<<<<<< HEAD
-        _llk_math_eltwise_unary_datacopy_<DataCopyType::A2D, DstSync::SyncHalf, dest_datum_width, BroadcastType::NONE, unpack_to_dest>(DST_INDEX + i, formats.math, formats.math);
-=======
         _llk_math_eltwise_unary_datacopy_<DataCopyType::A2D, DstSync::SyncHalf, dest_datum_width, BroadcastType::NONE, unpack_to_dest>(
             DST_INDEX + i, formats.math, formats.math);
->>>>>>> 6c89fddc
 #endif
     }
     _llk_math_dest_section_done_<DstSync::SyncHalf, dest_datum_width>();
