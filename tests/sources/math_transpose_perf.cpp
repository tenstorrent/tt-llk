--- conflicted
+++ resolved
@@ -33,12 +33,8 @@
 {
     {
         ZONE_SCOPED("INIT")
-<<<<<<< HEAD
+
         _llk_unpack_A_hw_configure_<dest_datum_width, StochRndType::None, unpack_to_dest>(
-=======
-
-        _llk_unpack_A_hw_configure_<is_fp32_dest_acc_en, StochRndType::None, unpack_to_dest>(
->>>>>>> 58e4e4fd
             formats.unpack_src, formats.unpack_dst, FACE_R_DIM, false, TILE_NUM_FACES);
         _llk_unpack_A_init_<BroadcastType::NONE, false, EltwiseBinaryReuseDestType::NONE, unpack_to_dest>(
             UNPACK_TRANSPOSE_FACES, false, FACE_R_DIM, TILE_NUM_FACES, formats.unpack_src, formats.unpack_dst);
@@ -70,12 +66,8 @@
 {
     {
         ZONE_SCOPED("INIT")
-<<<<<<< HEAD
+
         _llk_math_pack_sync_init_<DstSync::SyncHalf, dest_datum_width>();
-=======
-
-        _llk_math_pack_sync_init_<DstSync::SyncHalf, is_fp32_dest_acc_en>();
->>>>>>> 58e4e4fd
         _llk_math_hw_configure_<>(formats.math, formats.math);
         PROFILER_SYNC();
     }
@@ -96,16 +88,9 @@
             _llk_math_eltwise_unary_datacopy_init_<DataCopyType::A2D, dest_datum_width, BroadcastType::NONE, false>(
                 UNPACK_TRANSPOSE_FACES, false, TILE_NUM_FACES, formats.math);
 #endif
-<<<<<<< HEAD
-            _llk_math_eltwise_unary_datacopy_<DataCopyType::A2D, DstSync::SyncHalf, dest_datum_width, BroadcastType::NONE, unpack_to_dest>(
-                0, formats.math, formats.math);
-
-            _llk_math_transpose_dest_init_<MATH_TRANSPOSE_FACES, is32>();
-            _llk_math_transpose_dest_<MATH_TRANSPOSE_FACES, is32>(0);
-=======
             for (uint32_t block_tile = 0; block_tile < block_tiles; block_tile++)
             {
-                _llk_math_eltwise_unary_datacopy_<DataCopyType::A2D, DstSync::SyncHalf, is_fp32_dest_acc_en, BroadcastType::NONE, unpack_to_dest>(
+                _llk_math_eltwise_unary_datacopy_<DataCopyType::A2D, DstSync::SyncHalf, dest_datum_width, BroadcastType::NONE, unpack_to_dest>(
                     block_tile, formats.math, formats.math);
             }
 
@@ -114,7 +99,6 @@
             {
                 _llk_math_transpose_dest_<MATH_TRANSPOSE_FACES, is_fp32_dest_acc_en>(block_tile);
             }
->>>>>>> 58e4e4fd
 
             _llk_math_dest_section_done_<DstSync::SyncHalf, dest_datum_width>();
         }
@@ -134,17 +118,10 @@
 {
     {
         ZONE_SCOPED("INIT")
-<<<<<<< HEAD
         _llk_pack_hw_configure_<dest_datum_width>(formats.pack_src, formats.pack_dst, TILE_WIDTH * TILE_HEIGHT);
-        _llk_pack_init_<>(formats.pack_dst);
+        _llk_pack_init_<false, false, DstTileFaceLayout::RowMajor, false>(formats.pack_dst);
         _llk_pack_dest_init_<DstSync::SyncHalf, dest_datum_width>();
-        ckernel::tensix_sync(); // -> perf
-=======
-        _llk_pack_hw_configure_<is_fp32_dest_acc_en>(formats.pack_src, formats.pack_dst, TILE_WIDTH * TILE_HEIGHT);
-        _llk_pack_init_<false, false, DstTileFaceLayout::RowMajor, false>(formats.pack_dst);
-        _llk_pack_dest_init_<DstSync::SyncHalf, is_fp32_dest_acc_en>();
         PROFILER_SYNC();
->>>>>>> 58e4e4fd
     }
     {
         ZONE_SCOPED("TILE_LOOP")
@@ -154,16 +131,11 @@
             uint32_t block_tiles = std::min(TILE_CNT - block_start, MAX_TILES_DEST);
 
             _llk_packer_wait_for_math_done_();
-<<<<<<< HEAD
-            _llk_pack_<DstSync::SyncHalf, dest_datum_width>(0, L1_ADDRESS(dst + (tile % 8) * 0x1000));
-            _llk_pack_dest_section_done_<DstSync::SyncHalf, dest_datum_width>();
-=======
             for (uint32_t block_tile = 0; block_tile < block_tiles; block_tile++)
             {
-                _llk_pack_<DstSync::SyncHalf, is_fp32_dest_acc_en>(block_tile, PERF_ADDRESS(PERF_OUTPUT, block_start + block_tile));
+                _llk_pack_<DstSync::SyncHalf, dest_datum_width>(block_tile, PERF_ADDRESS(PERF_OUTPUT, block_start + block_tile));
             }
-            _llk_pack_dest_section_done_<DstSync::SyncHalf, is_fp32_dest_acc_en>();
->>>>>>> 58e4e4fd
+            _llk_pack_dest_section_done_<DstSync::SyncHalf, dest_datum_width>();
         }
         PROFILER_SYNC();
     }
