// SPDX-FileCopyrightText: © 2025 Tenstorrent AI ULC
//
// SPDX-License-Identifier: Apache-2.0

#include <algorithm>
#include <cstdint>

#include "build.h"
#include "ckernel.h"
#include "ckernel_defs.h"
#include "data_format_inference.h"
#include "llk_defs.h"
#include "params.h"
#include "perf.h"
#include "profiler.h"
#include "tensix_types.h"

// Globals
uint32_t unp_cfg_context          = 0;
uint32_t pack_sync_tile_dst_ptr   = 0;
uint32_t math_sync_tile_dst_index = 0;

static_assert(PERF_RUN_TYPE == PerfRunType::L1_TO_L1, "Only L1 to L1 is supported for this benchmark");

static constexpr uint32_t MAX_TILES_DEST = dest_datum_width ? 4 : 8;

#ifdef LLK_TRISC_UNPACK

#include "llk_unpack_A.h"
#include "llk_unpack_common.h"

void run_kernel()
{
    {
        ZONE_SCOPED("INIT")

        _llk_unpack_A_hw_configure_<dest_datum_width, StochRndType::None, unpack_to_dest>(
            formats.unpack_src, formats.unpack_dst, FACE_R_DIM, false, TILE_NUM_FACES);
        _llk_unpack_A_init_<BroadcastType::NONE, false, EltwiseBinaryReuseDestType::NONE, unpack_to_dest>(
            UNPACK_TRANSPOSE_FACES, false, FACE_R_DIM, TILE_NUM_FACES, formats.unpack_src, formats.unpack_dst);
        PROFILER_SYNC();
    }

    {
        ZONE_SCOPED("TILE_LOOP")

        for (uint32_t block_start = 0; block_start < TILE_CNT; block_start += MAX_TILES_DEST)
        {
            uint32_t block_tiles = std::min(TILE_CNT - block_start, MAX_TILES_DEST);

            for (uint32_t block_tile = 0; block_tile < block_tiles; block_tile++)
            {
                _llk_unpack_A_<BroadcastType::NONE, false, EltwiseBinaryReuseDestType::NONE, unpack_to_dest>(
                    PERF_ADDRESS(PERF_INPUT_A, block_start + block_tile), UNPACK_TRANSPOSE_FACES, formats.unpack_src, formats.unpack_dst);
            }

            for (uint32_t block_tile = 0; block_tile < block_tiles; block_tile++)
            {
                _llk_unpack_set_srcb_dummy_valid_();
            }
        }
        PROFILER_SYNC();
    }
}

#endif

#ifdef LLK_TRISC_MATH

#include "llk_math_common.h"
#include "llk_math_eltwise_unary_datacopy.h"
#include "llk_math_transpose_dest.h"

void run_kernel()
{
    {
        ZONE_SCOPED("INIT")

        _llk_math_pack_sync_init_<DstSync::SyncHalf, dest_datum_width>();
        _llk_math_hw_configure_<>(formats.math, formats.math);
        PROFILER_SYNC();
    }

    {
        ZONE_SCOPED("TILE_LOOP")

        for (uint32_t block_start = 0; block_start < TILE_CNT; block_start += MAX_TILES_DEST)
        {
            uint32_t block_tiles = std::min(TILE_CNT - block_start, MAX_TILES_DEST);

            _llk_math_wait_for_dest_available_<DstSync::SyncHalf>();

#ifdef ARCH_BLACKHOLE
            _llk_math_eltwise_unary_datacopy_init_<DataCopyType::A2D, dest_datum_width, BroadcastType::NONE, false, false>(
                UNPACK_TRANSPOSE_FACES, false, TILE_NUM_FACES, formats.math);
#else
            _llk_math_eltwise_unary_datacopy_init_<DataCopyType::A2D, dest_datum_width, BroadcastType::NONE, false>(
                UNPACK_TRANSPOSE_FACES, false, TILE_NUM_FACES, formats.math);
#endif
            for (uint32_t block_tile = 0; block_tile < block_tiles; block_tile++)
            {
                _llk_math_eltwise_unary_datacopy_<DataCopyType::A2D, DstSync::SyncHalf, dest_datum_width, BroadcastType::NONE, unpack_to_dest>(
                    block_tile, formats.math, formats.math);
            }

            _llk_math_transpose_dest_init_<MATH_TRANSPOSE_FACES, dest_datum_width>();
            for (uint32_t block_tile = 0; block_tile < block_tiles; block_tile++)
            {
<<<<<<< HEAD
                _llk_math_transpose_dest_<MATH_TRANSPOSE_FACES, dest_datum_width>(block_tile);
=======
#ifdef ARCH_BLACKHOLE
                _llk_math_transpose_dest_<is_fp32_dest_acc_en, MATH_TRANSPOSE_FACES, is_fp32_dest_acc_en>(block_tile);
#else
                _llk_math_transpose_dest_<MATH_TRANSPOSE_FACES, is_fp32_dest_acc_en>(block_tile);
#endif
>>>>>>> c49b07b0
            }

            _llk_math_dest_section_done_<DstSync::SyncHalf, dest_datum_width>();
        }

        PROFILER_SYNC();
    }
}

#endif

#ifdef LLK_TRISC_PACK

#include "llk_pack.h"
#include "llk_pack_common.h"

void run_kernel()
{
    {
        ZONE_SCOPED("INIT")
        _llk_pack_hw_configure_<dest_datum_width>(formats.pack_src, formats.pack_dst, TILE_WIDTH * TILE_HEIGHT);
        _llk_pack_init_<false, false, DstTileFaceLayout::RowMajor, false>(formats.pack_dst);
        _llk_pack_dest_init_<DstSync::SyncHalf, dest_datum_width>();
        PROFILER_SYNC();
    }
    {
        ZONE_SCOPED("TILE_LOOP")

        for (uint32_t block_start = 0; block_start < TILE_CNT; block_start += MAX_TILES_DEST)
        {
            uint32_t block_tiles = std::min(TILE_CNT - block_start, MAX_TILES_DEST);

            _llk_packer_wait_for_math_done_();
            for (uint32_t block_tile = 0; block_tile < block_tiles; block_tile++)
            {
                _llk_pack_<DstSync::SyncHalf, dest_datum_width>(block_tile, PERF_ADDRESS(PERF_OUTPUT, block_start + block_tile));
            }
            _llk_pack_dest_section_done_<DstSync::SyncHalf, dest_datum_width>();
        }
        PROFILER_SYNC();
    }
}

#endif<|MERGE_RESOLUTION|>--- conflicted
+++ resolved
@@ -106,15 +106,11 @@
             _llk_math_transpose_dest_init_<MATH_TRANSPOSE_FACES, dest_datum_width>();
             for (uint32_t block_tile = 0; block_tile < block_tiles; block_tile++)
             {
-<<<<<<< HEAD
+#ifdef ARCH_BLACKHOLE
+                _llk_math_transpose_dest_<dest_datum_width, MATH_TRANSPOSE_FACES, dest_datum_width>(block_tile);
+#else
                 _llk_math_transpose_dest_<MATH_TRANSPOSE_FACES, dest_datum_width>(block_tile);
-=======
-#ifdef ARCH_BLACKHOLE
-                _llk_math_transpose_dest_<is_fp32_dest_acc_en, MATH_TRANSPOSE_FACES, is_fp32_dest_acc_en>(block_tile);
-#else
-                _llk_math_transpose_dest_<MATH_TRANSPOSE_FACES, is_fp32_dest_acc_en>(block_tile);
 #endif
->>>>>>> c49b07b0
             }
 
             _llk_math_dest_section_done_<DstSync::SyncHalf, dest_datum_width>();
