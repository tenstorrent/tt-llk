--- conflicted
+++ resolved
@@ -28,10 +28,6 @@
 {
     _llk_unpack_AB_hw_configure_<is_fp32_dest_acc_en, StochRndType::None>(
         formats.unpack_src, formats.unpack_src, formats.unpack_dst, formats.unpack_dst, FACE_R_DIM, within_face_16x16_transpose);
-<<<<<<< HEAD
-    _llk_unpack_AB_init_<>(FACE_R_DIM, 4, false, within_face_16x16_transpose, 0);
-    _llk_unpack_AB_<>(L1_ADDRESS(buffer_A[0]), L1_ADDRESS(buffer_B[0]));
-=======
 
     // For reduce, if reduce dimension is row, we need to transpose within the face
     // Transpose of faces should always be false
@@ -43,7 +39,6 @@
     _llk_unpack_AB_mop_config_<BroadcastType::NONE>(false /* transpose_of_faces */, 4 /* num_faces */, false /* narrow_tile */);
 
     _llk_unpack_AB_<>(L1_ADDRESS(buffer_A[0]), L1_ADDRESS(buffer_B[0]), false /* transpose_of_faces, unused */);
->>>>>>> e8e1b656
 }
 
 #endif
