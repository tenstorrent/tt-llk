--- conflicted
+++ resolved
@@ -42,27 +42,15 @@
 
 void run_kernel()
 {
-<<<<<<< HEAD
-    const std::uint32_t math_fid = 4;
-    const bool is_int_fpu_en     = false;
-    const bool fp32_transpose    = false;
+    const std::uint32_t math_fid         = 4;
+    const bool is_int_fpu_en             = false;
+    const bool enforce_fp32_accumulation = false;
     _llk_math_pack_sync_init_<DstSync::SyncFull, fp32_dest_accumulation>();
     _llk_math_wait_for_dest_available_<DstSync::SyncFull>();
     _llk_math_hw_configure_<false, row_pool>(formats.math, formats.math);
-    _llk_math_reduce_init_<POOL_TYPE, REDUCE_DIM, math_fid>(within_face_16x16_transpose);
-    _llk_math_reduce_<POOL_TYPE, REDUCE_DIM, fp32_dest_accumulation, math_fid, is_int_fpu_en, fp32_transpose>(0);
+    _llk_math_reduce_init_<POOL_TYPE, REDUCE_DIM, fp32_dest_accumulation, math_fid, enforce_fp32_accumulation>(within_face_16x16_transpose);
+    _llk_math_reduce_<POOL_TYPE, REDUCE_DIM, fp32_dest_accumulation, math_fid, is_int_fpu_en, enforce_fp32_accumulation>(0);
     _llk_math_dest_section_done_<DstSync::SyncHalf, fp32_dest_accumulation>();
-=======
-    const std::uint32_t math_fid         = 4;
-    const bool is_int_fpu_en             = false;
-    const bool enforce_fp32_accumulation = false;
-    _llk_math_pack_sync_init_<DstSync::SyncFull, is_fp32_dest_acc_en>();
-    _llk_math_wait_for_dest_available_<DstSync::SyncFull>();
-    _llk_math_hw_configure_<false, row_pool>(formats.math, formats.math);
-    _llk_math_reduce_init_<POOL_TYPE, REDUCE_DIM, is_fp32_dest_acc_en, math_fid, enforce_fp32_accumulation>(within_face_16x16_transpose);
-    _llk_math_reduce_<POOL_TYPE, REDUCE_DIM, is_fp32_dest_acc_en, math_fid, is_int_fpu_en, enforce_fp32_accumulation>(0);
-    _llk_math_dest_section_done_<DstSync::SyncHalf, is_fp32_dest_acc_en>();
->>>>>>> 26a31892
 }
 
 #endif
