// SPDX-FileCopyrightText: © 2025 Tenstorrent AI ULC
//
// SPDX-License-Identifier: Apache-2.0

#include <algorithm>
#include <cstdint>
#include <cstdio>

#include "ckernel.h"
#include "llk_defs.h"

// Globals
uint32_t unp_cfg_context          = 0;
uint32_t pack_sync_tile_dst_ptr   = 0;
uint32_t math_sync_tile_dst_index = 0;

#ifdef LLK_TRISC_UNPACK

#include "llk_unpack_AB_matmul.h"
#include "params.h"

void run_kernel()
{
<<<<<<< HEAD
    std::uint32_t ct_dim = CT_DIM;
    std::uint32_t rt_dim = RT_DIM;
    std::uint32_t kt_dim = KT_DIM; // for square matrices, kt_dim == ct_dim

    _llk_unpack_AB_matmul_hw_configure_<dest_datum_width, StochRndType::None>(
=======
    _llk_unpack_AB_matmul_hw_configure_<is_fp32_dest_acc_en, StochRndType::None>(
>>>>>>> 58e4e4fd
        formats.unpack_src,
        formats.unpack_src,
        formats.unpack_dst,
        formats.unpack_dst,
        FACE_R_DIM,
        FACE_R_DIM,
        UNPACK_TRANSPOSE_WITHIN_FACE,
        num_faces_A,
        num_faces_B,
        TILE_SIZE_UNPACK_A,
        TILE_SIZE_UNPACK_B);
    _llk_unpack_AB_matmul_init_<>(
        UNPACK_TRANSPOSE_FACES, CT_DIM, RT_DIM, KT_DIM, FACE_R_DIM, FACE_R_DIM, num_faces_A, num_faces_B, PARTIAL_FACE_A, PARTIAL_FACE_B);
    for (uint32_t j = 0; j < KT_DIM; j++)
    {
        _llk_unpack_AB_matmul_<>(
            L1_ADDRESS(buffer_A[0]),
            L1_ADDRESS(buffer_B[0]),
            j,
            j * CT_DIM,
            TILE_SIZE_UNPACK_A,
            TILE_SIZE_UNPACK_B,
            FACE_R_DIM,
            FACE_R_DIM,
            PARTIAL_FACE_A,
            PARTIAL_FACE_B,
            CT_DIM,
            RT_DIM,
            KT_DIM);
    }
}

#endif

#ifdef LLK_TRISC_MATH

#include "llk_math_common.h"
#include "llk_math_matmul.h"
#include "params.h"

void run_kernel()
{
    _llk_math_matmul_init_<MATH_FIDELITY, DstTileFaceLayout::RowMajor, THROTTLE_LEVEL>(
<<<<<<< HEAD
        TILE_R_DIM, TILE_C_DIM, TILE_R_DIM, TILE_C_DIM, false, UNPACK_TRANSPOSE_FACES, ct_dim, rt_dim, kt_dim);
    _llk_math_pack_sync_init_<DstSync::SyncHalf, dest_datum_width>();
=======
        in0_tile_r_dim, in0_tile_c_dim, in1_tile_r_dim, in1_tile_c_dim, PARTIAL_FACE_MATH, UNPACK_TRANSPOSE_FACES, CT_DIM, RT_DIM, KT_DIM);
    _llk_math_pack_sync_init_<dest_sync, is_fp32_dest_acc_en>();
>>>>>>> 58e4e4fd
    _llk_math_hw_configure_<false, false>(formats.math, formats.math);
    _llk_math_wait_for_dest_available_<dest_sync>();
    for (uint32_t j = 0; j < KT_DIM; j++)
    {
        _llk_math_matmul_<MATH_FIDELITY, DstTileFaceLayout::RowMajor, THROTTLE_LEVEL>(DST_INDEX, UNPACK_TRANSPOSE_FACES, CT_DIM, RT_DIM, KT_DIM);
    }

<<<<<<< HEAD
    _llk_math_dest_section_done_<DstSync::SyncHalf, dest_datum_width>();
=======
    _llk_math_dest_section_done_<dest_sync, is_fp32_dest_acc_en>();
>>>>>>> 58e4e4fd
}

#endif

#ifdef LLK_TRISC_PACK

#include "llk_pack.h"
#include "llk_pack_common.h"
#include "params.h"

void run_kernel()
{
#ifdef ARCH_BLACKHOLE
<<<<<<< HEAD
    _llk_pack_hw_configure_<dest_datum_width, false, false>(formats.pack_src, formats.pack_dst, TILE_SIZE_PACK);
    _llk_pack_init_<false, false, DstTileFaceLayout::RowMajor, false, false>(formats.pack_dst);
    _llk_pack_dest_init_<DstSync::SyncHalf, dest_datum_width, DstTileFaceLayout::RowMajor>();
#else
    _llk_pack_hw_configure_<dest_datum_width, false>(formats.pack_src, formats.pack_dst, TILE_SIZE_PACK);
    _llk_pack_init_<false, false, DstTileFaceLayout::RowMajor, false>(formats.pack_dst);
    _llk_pack_dest_init_<DstSync::SyncHalf, dest_datum_width, DstTileFaceLayout::RowMajor, false>();
=======
    _llk_pack_hw_configure_<is_fp32_dest_acc_en, false, false>(
        formats.pack_src, formats.pack_dst, TILE_SIZE_PACK, FACE_R_DIM, TILE_C_DIM, num_faces, PARTIAL_FACE_PACK);
    _llk_pack_init_<false, false, DstTileFaceLayout::RowMajor, false, false>(formats.pack_dst, FACE_R_DIM, TILE_C_DIM, num_faces, PARTIAL_FACE_PACK);
    _llk_pack_dest_init_<dest_sync, is_fp32_dest_acc_en, DstTileFaceLayout::RowMajor>();
#else
    _llk_pack_hw_configure_<is_fp32_dest_acc_en, false>(formats.pack_src, formats.pack_dst, TILE_SIZE_PACK, FACE_R_DIM, num_faces, PARTIAL_FACE_PACK);
    _llk_pack_init_<false, false, DstTileFaceLayout::RowMajor, false>(formats.pack_dst, FACE_R_DIM, num_faces, PARTIAL_FACE_PACK);
    _llk_pack_dest_init_<dest_sync, is_fp32_dest_acc_en, DstTileFaceLayout::RowMajor, false>();
>>>>>>> 58e4e4fd
#endif
    _llk_packer_wait_for_math_done_();
    for (int i = 0; i < TILE_CNT; i++)
    {
<<<<<<< HEAD
        _llk_pack_<DstSync::SyncHalf, dest_datum_width, false>(i, L1_ADDRESS(buffer_Res[i]));
    }
    _llk_pack_dest_section_done_<DstSync::SyncHalf, dest_datum_width>();
=======
        _llk_pack_<dest_sync, is_fp32_dest_acc_en, false>(DST_INDEX + i, L1_ADDRESS(buffer_Res[i]));
    }
    _llk_pack_dest_section_done_<dest_sync, is_fp32_dest_acc_en>();
>>>>>>> 58e4e4fd
}

#endif<|MERGE_RESOLUTION|>--- conflicted
+++ resolved
@@ -21,15 +21,7 @@
 
 void run_kernel()
 {
-<<<<<<< HEAD
-    std::uint32_t ct_dim = CT_DIM;
-    std::uint32_t rt_dim = RT_DIM;
-    std::uint32_t kt_dim = KT_DIM; // for square matrices, kt_dim == ct_dim
-
     _llk_unpack_AB_matmul_hw_configure_<dest_datum_width, StochRndType::None>(
-=======
-    _llk_unpack_AB_matmul_hw_configure_<is_fp32_dest_acc_en, StochRndType::None>(
->>>>>>> 58e4e4fd
         formats.unpack_src,
         formats.unpack_src,
         formats.unpack_dst,
@@ -73,13 +65,8 @@
 void run_kernel()
 {
     _llk_math_matmul_init_<MATH_FIDELITY, DstTileFaceLayout::RowMajor, THROTTLE_LEVEL>(
-<<<<<<< HEAD
-        TILE_R_DIM, TILE_C_DIM, TILE_R_DIM, TILE_C_DIM, false, UNPACK_TRANSPOSE_FACES, ct_dim, rt_dim, kt_dim);
-    _llk_math_pack_sync_init_<DstSync::SyncHalf, dest_datum_width>();
-=======
         in0_tile_r_dim, in0_tile_c_dim, in1_tile_r_dim, in1_tile_c_dim, PARTIAL_FACE_MATH, UNPACK_TRANSPOSE_FACES, CT_DIM, RT_DIM, KT_DIM);
-    _llk_math_pack_sync_init_<dest_sync, is_fp32_dest_acc_en>();
->>>>>>> 58e4e4fd
+    _llk_math_pack_sync_init_<dest_sync, dest_datum_width>();
     _llk_math_hw_configure_<false, false>(formats.math, formats.math);
     _llk_math_wait_for_dest_available_<dest_sync>();
     for (uint32_t j = 0; j < KT_DIM; j++)
@@ -87,11 +74,7 @@
         _llk_math_matmul_<MATH_FIDELITY, DstTileFaceLayout::RowMajor, THROTTLE_LEVEL>(DST_INDEX, UNPACK_TRANSPOSE_FACES, CT_DIM, RT_DIM, KT_DIM);
     }
 
-<<<<<<< HEAD
-    _llk_math_dest_section_done_<DstSync::SyncHalf, dest_datum_width>();
-=======
-    _llk_math_dest_section_done_<dest_sync, is_fp32_dest_acc_en>();
->>>>>>> 58e4e4fd
+    _llk_math_dest_section_done_<dest_sync, dest_datum_width>();
 }
 
 #endif
@@ -105,37 +88,21 @@
 void run_kernel()
 {
 #ifdef ARCH_BLACKHOLE
-<<<<<<< HEAD
-    _llk_pack_hw_configure_<dest_datum_width, false, false>(formats.pack_src, formats.pack_dst, TILE_SIZE_PACK);
-    _llk_pack_init_<false, false, DstTileFaceLayout::RowMajor, false, false>(formats.pack_dst);
-    _llk_pack_dest_init_<DstSync::SyncHalf, dest_datum_width, DstTileFaceLayout::RowMajor>();
-#else
-    _llk_pack_hw_configure_<dest_datum_width, false>(formats.pack_src, formats.pack_dst, TILE_SIZE_PACK);
-    _llk_pack_init_<false, false, DstTileFaceLayout::RowMajor, false>(formats.pack_dst);
-    _llk_pack_dest_init_<DstSync::SyncHalf, dest_datum_width, DstTileFaceLayout::RowMajor, false>();
-=======
-    _llk_pack_hw_configure_<is_fp32_dest_acc_en, false, false>(
+    _llk_pack_hw_configure_<dest_datum_width, false, false>(
         formats.pack_src, formats.pack_dst, TILE_SIZE_PACK, FACE_R_DIM, TILE_C_DIM, num_faces, PARTIAL_FACE_PACK);
     _llk_pack_init_<false, false, DstTileFaceLayout::RowMajor, false, false>(formats.pack_dst, FACE_R_DIM, TILE_C_DIM, num_faces, PARTIAL_FACE_PACK);
-    _llk_pack_dest_init_<dest_sync, is_fp32_dest_acc_en, DstTileFaceLayout::RowMajor>();
+    _llk_pack_dest_init_<dest_sync, dest_datum_width, DstTileFaceLayout::RowMajor>();
 #else
-    _llk_pack_hw_configure_<is_fp32_dest_acc_en, false>(formats.pack_src, formats.pack_dst, TILE_SIZE_PACK, FACE_R_DIM, num_faces, PARTIAL_FACE_PACK);
+    _llk_pack_hw_configure_<dest_datum_width, false>(formats.pack_src, formats.pack_dst, TILE_SIZE_PACK, FACE_R_DIM, num_faces, PARTIAL_FACE_PACK);
     _llk_pack_init_<false, false, DstTileFaceLayout::RowMajor, false>(formats.pack_dst, FACE_R_DIM, num_faces, PARTIAL_FACE_PACK);
-    _llk_pack_dest_init_<dest_sync, is_fp32_dest_acc_en, DstTileFaceLayout::RowMajor, false>();
->>>>>>> 58e4e4fd
+    _llk_pack_dest_init_<dest_sync, dest_datum_width, DstTileFaceLayout::RowMajor, false>();
 #endif
     _llk_packer_wait_for_math_done_();
     for (int i = 0; i < TILE_CNT; i++)
     {
-<<<<<<< HEAD
-        _llk_pack_<DstSync::SyncHalf, dest_datum_width, false>(i, L1_ADDRESS(buffer_Res[i]));
+        _llk_pack_<dest_sync, dest_datum_width, false>(DST_INDEX + i, L1_ADDRESS(buffer_Res[i]));
     }
-    _llk_pack_dest_section_done_<DstSync::SyncHalf, dest_datum_width>();
-=======
-        _llk_pack_<dest_sync, is_fp32_dest_acc_en, false>(DST_INDEX + i, L1_ADDRESS(buffer_Res[i]));
-    }
-    _llk_pack_dest_section_done_<dest_sync, is_fp32_dest_acc_en>();
->>>>>>> 58e4e4fd
+    _llk_pack_dest_section_done_<dest_sync, dest_datum_width>();
 }
 
 #endif