// SPDX-FileCopyrightText: © 2025 Tenstorrent AI ULC
//
// SPDX-License-Identifier: Apache-2.0

#include <algorithm>
#include <cstdint>
#include <cstdio>

#include "ckernel.h"
#include "llk_defs.h"

// Globals
uint32_t unp_cfg_context          = 0;
uint32_t pack_sync_tile_dst_ptr   = 0;
uint32_t math_sync_tile_dst_index = 0;
<<<<<<< HEAD
volatile uint32_t tt_l1_ptr l1_buffer[16] __attribute__((section(".text#"))) __attribute__((aligned(16)));
=======
>>>>>>> ff630dc9

#ifdef DEST_ACC
const bool is_fp32_dest_acc_en = true;
#else
const bool is_fp32_dest_acc_en = false;
#endif

volatile uint32_t* const buffer_A = reinterpret_cast<volatile uint32_t*>(0x1a000);
volatile uint32_t* const buffer_B = reinterpret_cast<volatile uint32_t*>(0x1b000);

volatile uint32_t* const buffer_A_tilized = reinterpret_cast<volatile uint32_t*>(0x1c000);
volatile uint32_t* const buffer_B_tilized = reinterpret_cast<volatile uint32_t*>(0x1d000);

#ifdef LLK_TRISC_UNPACK

#include "llk_unpack_A.h"
#include "llk_unpack_AB.h"
#include "llk_unpack_common.h"
#include "llk_unpack_tilize.h"
#include "params.h"

void run_kernel()
{
<<<<<<< HEAD
    _llk_unpack_tilize_hw_configure_<is_fp32_dest_acc_en, StochRndType::None>(UNPACK_IN, UNPACK_OUT, FACE_R_DIM, 0, 4);

    _llk_unpack_tilize_init_(UNPACK_IN, UNPACK_OUT, 1, FACE_R_DIM, false);
    _llk_unpack_tilize_(L1_ADDRESS(buffer_A), 0, UNPACK_IN, 1, FACE_R_DIM, 4, false);

    _llk_unpack_tilize_init_(UNPACK_IN, UNPACK_OUT, 1, FACE_R_DIM, false);
    _llk_unpack_tilize_(L1_ADDRESS(buffer_B), 0, UNPACK_IN, 1, FACE_R_DIM, 4, false);

    _llk_unpack_AB_hw_configure_<is_fp32_dest_acc_en, StochRndType::None>(UNPACK_IN, UNPACK_IN, UNPACK_OUT, UNPACK_OUT, FACE_R_DIM, 0, 4);
=======
    _llk_unpack_tilize_hw_configure_<is_fp32_dest_acc_en, StochRndType::None>(DATA_FORMAT, DATA_FORMAT, FACE_R_DIM, 0, 4);

    _llk_unpack_tilize_init_(DATA_FORMAT, DATA_FORMAT, 1, FACE_R_DIM, false);
    _llk_unpack_tilize_(L1_ADDRESS(buffer_A), 0, DATA_FORMAT, 1, FACE_R_DIM, 4, false);

    _llk_unpack_tilize_init_(DATA_FORMAT, DATA_FORMAT, 1, FACE_R_DIM, false);
    _llk_unpack_tilize_(L1_ADDRESS(buffer_B), 0, DATA_FORMAT, 1, FACE_R_DIM, 4, false);

    _llk_unpack_AB_hw_configure_<is_fp32_dest_acc_en, StochRndType::None>(DATA_FORMAT, DATA_FORMAT, DATA_FORMAT, DATA_FORMAT, FACE_R_DIM, 0, 4);
>>>>>>> ff630dc9
    _llk_unpack_AB_init_<>();
    _llk_unpack_AB_<>(L1_ADDRESS(buffer_A_tilized), L1_ADDRESS(buffer_B_tilized));
}

#endif

#ifdef LLK_TRISC_MATH

#include "llk_math_common.h"
#include "llk_math_eltwise_binary.h"
#include "llk_math_eltwise_unary_datacopy.h"
#include "params.h"

using namespace ckernel;

void run_kernel()
{
    const bool is_int_fpu_en                = false;
    const std::uint32_t operand_A_dst_index = 1;
    const std::uint32_t operand_B_dst_index = 2;
    const std::uint32_t res_dst_index       = 0;
    const bool TILIZE                       = true;
<<<<<<< HEAD

// copy srca to dest
#ifdef ARCH_BLACKHOLE
    _llk_math_eltwise_unary_datacopy_init_<DataCopyType::A2D, BroadcastType::NONE, TILIZE, is_fp32_dest_acc_en, is_int_fpu_en>(0, 0, 4, MATH_FORMAT);
#else
    _llk_math_eltwise_unary_datacopy_init_<DataCopyType::A2D, BroadcastType::NONE, is_fp32_dest_acc_en, is_int_fpu_en>(0, 0, 4, MATH_FORMAT);
#endif

    _llk_math_pack_sync_init_<DstSync::SyncFull, is_fp32_dest_acc_en>();
    _llk_math_hw_configure_<false, false>(MATH_FORMAT, MATH_FORMAT);
=======

// copy srca to dest
#ifdef ARCH_BLACKHOLE
    _llk_math_eltwise_unary_datacopy_init_<DataCopyType::A2D, BroadcastType::NONE, TILIZE, is_fp32_dest_acc_en, is_int_fpu_en>(0, 0, 4, DATA_FORMAT);
#else
    _llk_math_eltwise_unary_datacopy_init_<DataCopyType::A2D, BroadcastType::NONE, is_fp32_dest_acc_en, is_int_fpu_en>(0, 0, 4, DATA_FORMAT);
#endif

    _llk_math_pack_sync_init_<DstSync::SyncFull, is_fp32_dest_acc_en>();
    _llk_math_hw_configure_<false, false>(DATA_FORMAT, DATA_FORMAT);
>>>>>>> ff630dc9

    // copy tilized inputs to dest indexes 0 and 1
    _llk_math_wait_for_dest_available_<DstSync::SyncFull>();
    _llk_math_eltwise_unary_datacopy_<DataCopyType::A2D, DstSync::SyncFull, BroadcastType::NONE, is_fp32_dest_acc_en, false>(
<<<<<<< HEAD
        operand_A_dst_index, MATH_FORMAT, MATH_FORMAT);
=======
        operand_A_dst_index, DATA_FORMAT, DATA_FORMAT);
>>>>>>> ff630dc9
    _llk_math_dest_section_done_<DstSync::SyncFull, is_fp32_dest_acc_en>();

    _llk_math_wait_for_dest_available_<DstSync::SyncFull>();
    _llk_math_eltwise_unary_datacopy_<DataCopyType::A2D, DstSync::SyncFull, BroadcastType::NONE, is_fp32_dest_acc_en, false>(
<<<<<<< HEAD
        operand_B_dst_index, MATH_FORMAT, MATH_FORMAT);
=======
        operand_B_dst_index, DATA_FORMAT, DATA_FORMAT);
>>>>>>> ff630dc9
    _llk_math_dest_section_done_<DstSync::SyncFull, is_fp32_dest_acc_en>();

    _llk_math_eltwise_binary_init_<ELTWISE_BINARY_OP, BroadcastType::NONE, MATH_FIDELITY>(4, 0, 0);
    _llk_math_wait_for_dest_available_<DstSync::SyncFull>();
    _llk_math_eltwise_binary_<ELTWISE_BINARY_OP, BroadcastType::NONE, DstSync::SyncFull, MATH_FIDELITY, EltwiseBinaryReuseDestType::NONE, is_fp32_dest_acc_en>(
        4, res_dst_index, false);
    _llk_math_dest_section_done_<DstSync::SyncFull, is_fp32_dest_acc_en>();
}

#endif

#ifdef LLK_TRISC_PACK

#include "llk_pack.h"
#include "llk_pack_common.h"
#include "params.h"

void run_kernel()
{
    volatile uint32_t* const buffer_Dest    = reinterpret_cast<volatile uint32_t*>(0x1e000);
    const std::uint32_t ct_dim              = 1;
    const std::uint32_t operand_A_dst_index = 1;
    const std::uint32_t operand_B_dst_index = 2;
    const std::uint32_t res_dst_index       = 0;
    const bool UNTILIZE                     = false;
    const bool TILIZE                       = true;

    std::fill(buffer_Dest, buffer_Dest + 16 * 16 * 4, 0xdeadbeef);

#ifdef ARCH_BLACKHOLE
<<<<<<< HEAD
    _llk_pack_hw_configure_<UNTILIZE, is_fp32_dest_acc_en, TILIZE>(PACK_IN, PACK_OUT, 16 * 16 * 4);
    _llk_pack_init_<UNTILIZE, false, DstTileFaceLayout::RowMajor, false, TILIZE>(PACK_OUT);
    _llk_pack_dest_init_<DstSync::SyncFull, DstTileFaceLayout::RowMajor, is_fp32_dest_acc_en>();
#else
    _llk_pack_hw_configure_<UNTILIZE, is_fp32_dest_acc_en>(PACK_IN, PACK_OUT, 16 * 16 * 4);
    _llk_pack_init_<UNTILIZE, false, DstTileFaceLayout::RowMajor, false>(PACK_OUT);
=======
    _llk_pack_hw_configure_<UNTILIZE, is_fp32_dest_acc_en, TILIZE>(DATA_FORMAT, DATA_FORMAT, 16 * 16 * 4);
    _llk_pack_init_<UNTILIZE, false, DstTileFaceLayout::RowMajor, false, TILIZE>(DATA_FORMAT);
    _llk_pack_dest_init_<DstSync::SyncFull, DstTileFaceLayout::RowMajor, is_fp32_dest_acc_en>();
#else
    _llk_pack_hw_configure_<UNTILIZE, is_fp32_dest_acc_en>(DATA_FORMAT, DATA_FORMAT, 16 * 16 * 4);
    _llk_pack_init_<UNTILIZE, false, DstTileFaceLayout::RowMajor, false>(DATA_FORMAT);
>>>>>>> ff630dc9
    _llk_pack_dest_init_<DstSync::SyncFull, DstTileFaceLayout::RowMajor, UNTILIZE, is_fp32_dest_acc_en>();
#endif

    _llk_packer_wait_for_math_done_();
    _llk_pack_<DstSync::SyncFull, UNTILIZE, is_fp32_dest_acc_en>(operand_A_dst_index, L1_ADDRESS(buffer_A_tilized));
    _llk_pack_dest_section_done_<DstSync::SyncFull, is_fp32_dest_acc_en>();

    _llk_packer_wait_for_math_done_();
    _llk_pack_<DstSync::SyncFull, UNTILIZE, is_fp32_dest_acc_en>(operand_B_dst_index, L1_ADDRESS(buffer_B_tilized));
    _llk_pack_dest_section_done_<DstSync::SyncFull, is_fp32_dest_acc_en>();

    // Needed to reconfigure pack for regular not tilized pack for BH

#ifdef ARCH_BLACKHOLE
<<<<<<< HEAD
    _llk_pack_hw_configure_<UNTILIZE, is_fp32_dest_acc_en, !TILIZE>(PACK_IN, PACK_OUT, 16 * 16 * 4);
    _llk_pack_init_<UNTILIZE, false, DstTileFaceLayout::RowMajor, false, !TILIZE>(PACK_OUT);
=======
    _llk_pack_hw_configure_<UNTILIZE, is_fp32_dest_acc_en, !TILIZE>(DATA_FORMAT, DATA_FORMAT, 16 * 16 * 4);
    _llk_pack_init_<UNTILIZE, false, DstTileFaceLayout::RowMajor, false, !TILIZE>(DATA_FORMAT);
>>>>>>> ff630dc9
#endif

    _llk_packer_wait_for_math_done_();
    _llk_pack_<DstSync::SyncFull, UNTILIZE, is_fp32_dest_acc_en>(res_dst_index, L1_ADDRESS(buffer_Dest));
    _llk_pack_dest_section_done_<DstSync::SyncFull, is_fp32_dest_acc_en>();
}

#endif<|MERGE_RESOLUTION|>--- conflicted
+++ resolved
@@ -13,10 +13,6 @@
 uint32_t unp_cfg_context          = 0;
 uint32_t pack_sync_tile_dst_ptr   = 0;
 uint32_t math_sync_tile_dst_index = 0;
-<<<<<<< HEAD
-volatile uint32_t tt_l1_ptr l1_buffer[16] __attribute__((section(".text#"))) __attribute__((aligned(16)));
-=======
->>>>>>> ff630dc9
 
 #ifdef DEST_ACC
 const bool is_fp32_dest_acc_en = true;
@@ -40,7 +36,6 @@
 
 void run_kernel()
 {
-<<<<<<< HEAD
     _llk_unpack_tilize_hw_configure_<is_fp32_dest_acc_en, StochRndType::None>(UNPACK_IN, UNPACK_OUT, FACE_R_DIM, 0, 4);
 
     _llk_unpack_tilize_init_(UNPACK_IN, UNPACK_OUT, 1, FACE_R_DIM, false);
@@ -50,17 +45,6 @@
     _llk_unpack_tilize_(L1_ADDRESS(buffer_B), 0, UNPACK_IN, 1, FACE_R_DIM, 4, false);
 
     _llk_unpack_AB_hw_configure_<is_fp32_dest_acc_en, StochRndType::None>(UNPACK_IN, UNPACK_IN, UNPACK_OUT, UNPACK_OUT, FACE_R_DIM, 0, 4);
-=======
-    _llk_unpack_tilize_hw_configure_<is_fp32_dest_acc_en, StochRndType::None>(DATA_FORMAT, DATA_FORMAT, FACE_R_DIM, 0, 4);
-
-    _llk_unpack_tilize_init_(DATA_FORMAT, DATA_FORMAT, 1, FACE_R_DIM, false);
-    _llk_unpack_tilize_(L1_ADDRESS(buffer_A), 0, DATA_FORMAT, 1, FACE_R_DIM, 4, false);
-
-    _llk_unpack_tilize_init_(DATA_FORMAT, DATA_FORMAT, 1, FACE_R_DIM, false);
-    _llk_unpack_tilize_(L1_ADDRESS(buffer_B), 0, DATA_FORMAT, 1, FACE_R_DIM, 4, false);
-
-    _llk_unpack_AB_hw_configure_<is_fp32_dest_acc_en, StochRndType::None>(DATA_FORMAT, DATA_FORMAT, DATA_FORMAT, DATA_FORMAT, FACE_R_DIM, 0, 4);
->>>>>>> ff630dc9
     _llk_unpack_AB_init_<>();
     _llk_unpack_AB_<>(L1_ADDRESS(buffer_A_tilized), L1_ADDRESS(buffer_B_tilized));
 }
@@ -83,7 +67,6 @@
     const std::uint32_t operand_B_dst_index = 2;
     const std::uint32_t res_dst_index       = 0;
     const bool TILIZE                       = true;
-<<<<<<< HEAD
 
 // copy srca to dest
 #ifdef ARCH_BLACKHOLE
@@ -94,36 +77,16 @@
 
     _llk_math_pack_sync_init_<DstSync::SyncFull, is_fp32_dest_acc_en>();
     _llk_math_hw_configure_<false, false>(MATH_FORMAT, MATH_FORMAT);
-=======
-
-// copy srca to dest
-#ifdef ARCH_BLACKHOLE
-    _llk_math_eltwise_unary_datacopy_init_<DataCopyType::A2D, BroadcastType::NONE, TILIZE, is_fp32_dest_acc_en, is_int_fpu_en>(0, 0, 4, DATA_FORMAT);
-#else
-    _llk_math_eltwise_unary_datacopy_init_<DataCopyType::A2D, BroadcastType::NONE, is_fp32_dest_acc_en, is_int_fpu_en>(0, 0, 4, DATA_FORMAT);
-#endif
-
-    _llk_math_pack_sync_init_<DstSync::SyncFull, is_fp32_dest_acc_en>();
-    _llk_math_hw_configure_<false, false>(DATA_FORMAT, DATA_FORMAT);
->>>>>>> ff630dc9
 
     // copy tilized inputs to dest indexes 0 and 1
     _llk_math_wait_for_dest_available_<DstSync::SyncFull>();
     _llk_math_eltwise_unary_datacopy_<DataCopyType::A2D, DstSync::SyncFull, BroadcastType::NONE, is_fp32_dest_acc_en, false>(
-<<<<<<< HEAD
         operand_A_dst_index, MATH_FORMAT, MATH_FORMAT);
-=======
-        operand_A_dst_index, DATA_FORMAT, DATA_FORMAT);
->>>>>>> ff630dc9
     _llk_math_dest_section_done_<DstSync::SyncFull, is_fp32_dest_acc_en>();
 
     _llk_math_wait_for_dest_available_<DstSync::SyncFull>();
     _llk_math_eltwise_unary_datacopy_<DataCopyType::A2D, DstSync::SyncFull, BroadcastType::NONE, is_fp32_dest_acc_en, false>(
-<<<<<<< HEAD
         operand_B_dst_index, MATH_FORMAT, MATH_FORMAT);
-=======
-        operand_B_dst_index, DATA_FORMAT, DATA_FORMAT);
->>>>>>> ff630dc9
     _llk_math_dest_section_done_<DstSync::SyncFull, is_fp32_dest_acc_en>();
 
     _llk_math_eltwise_binary_init_<ELTWISE_BINARY_OP, BroadcastType::NONE, MATH_FIDELITY>(4, 0, 0);
@@ -154,21 +117,12 @@
     std::fill(buffer_Dest, buffer_Dest + 16 * 16 * 4, 0xdeadbeef);
 
 #ifdef ARCH_BLACKHOLE
-<<<<<<< HEAD
     _llk_pack_hw_configure_<UNTILIZE, is_fp32_dest_acc_en, TILIZE>(PACK_IN, PACK_OUT, 16 * 16 * 4);
     _llk_pack_init_<UNTILIZE, false, DstTileFaceLayout::RowMajor, false, TILIZE>(PACK_OUT);
     _llk_pack_dest_init_<DstSync::SyncFull, DstTileFaceLayout::RowMajor, is_fp32_dest_acc_en>();
 #else
     _llk_pack_hw_configure_<UNTILIZE, is_fp32_dest_acc_en>(PACK_IN, PACK_OUT, 16 * 16 * 4);
     _llk_pack_init_<UNTILIZE, false, DstTileFaceLayout::RowMajor, false>(PACK_OUT);
-=======
-    _llk_pack_hw_configure_<UNTILIZE, is_fp32_dest_acc_en, TILIZE>(DATA_FORMAT, DATA_FORMAT, 16 * 16 * 4);
-    _llk_pack_init_<UNTILIZE, false, DstTileFaceLayout::RowMajor, false, TILIZE>(DATA_FORMAT);
-    _llk_pack_dest_init_<DstSync::SyncFull, DstTileFaceLayout::RowMajor, is_fp32_dest_acc_en>();
-#else
-    _llk_pack_hw_configure_<UNTILIZE, is_fp32_dest_acc_en>(DATA_FORMAT, DATA_FORMAT, 16 * 16 * 4);
-    _llk_pack_init_<UNTILIZE, false, DstTileFaceLayout::RowMajor, false>(DATA_FORMAT);
->>>>>>> ff630dc9
     _llk_pack_dest_init_<DstSync::SyncFull, DstTileFaceLayout::RowMajor, UNTILIZE, is_fp32_dest_acc_en>();
 #endif
 
@@ -183,13 +137,8 @@
     // Needed to reconfigure pack for regular not tilized pack for BH
 
 #ifdef ARCH_BLACKHOLE
-<<<<<<< HEAD
     _llk_pack_hw_configure_<UNTILIZE, is_fp32_dest_acc_en, !TILIZE>(PACK_IN, PACK_OUT, 16 * 16 * 4);
     _llk_pack_init_<UNTILIZE, false, DstTileFaceLayout::RowMajor, false, !TILIZE>(PACK_OUT);
-=======
-    _llk_pack_hw_configure_<UNTILIZE, is_fp32_dest_acc_en, !TILIZE>(DATA_FORMAT, DATA_FORMAT, 16 * 16 * 4);
-    _llk_pack_init_<UNTILIZE, false, DstTileFaceLayout::RowMajor, false, !TILIZE>(DATA_FORMAT);
->>>>>>> ff630dc9
 #endif
 
     _llk_packer_wait_for_math_done_();
