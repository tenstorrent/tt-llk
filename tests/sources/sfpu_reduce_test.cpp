--- conflicted
+++ resolved
@@ -60,16 +60,11 @@
     _llk_math_hw_configure_<false, false>(formats.math, formats.math);
 
     _llk_math_wait_for_dest_available_<DstSync::SyncHalf>();
-<<<<<<< HEAD
-    _llk_math_eltwise_unary_datacopy_<DataCopyType::A2D, DstSync::SyncHalf, dest_datum_width, BroadcastType::NONE, unpack_to_dest>(
-        0, formats.math, formats.math);
-=======
     for (int i = 0; i < TILE_CNT; ++i)
     {
-        _llk_math_eltwise_unary_datacopy_<DataCopyType::A2D, DstSync::SyncHalf, is_fp32_dest_acc_en, BroadcastType::NONE, unpack_to_dest>(
+        _llk_math_eltwise_unary_datacopy_<DataCopyType::A2D, DstSync::SyncHalf, dest_datum_width, BroadcastType::NONE, unpack_to_dest>(
             i, formats.math, formats.math);
     }
->>>>>>> c49b07b0
 
     _llk_math_eltwise_unary_sfpu_init_<SfpuType::reduce>();
 
