--- conflicted
+++ resolved
@@ -29,15 +29,9 @@
 {
     {
         ZONE_SCOPED("INIT")
-<<<<<<< HEAD
         _llk_unpack_AB_hw_configure_<dest_datum_width>(formats.unpack_src, formats.unpack_src, formats.unpack_dst, formats.unpack_dst, 8, false, 4);
         _llk_unpack_AB_init_<>(FACE_R_DIM, TILE_NUM_FACES, false, false, static_cast<bool>(dest_datum_width));
-        tensix_sync(); // -> perf
-=======
-        _llk_unpack_AB_hw_configure_<is_fp32_dest_acc_en>(formats.unpack_src, formats.unpack_src, formats.unpack_dst, formats.unpack_dst, 8, false, 4);
-        _llk_unpack_AB_init_<>(FACE_R_DIM, TILE_NUM_FACES, false, false, dest_acc_en_input);
         PROFILER_SYNC();
->>>>>>> 58e4e4fd
     }
     {
         ZONE_SCOPED("TILE_LOOP")
@@ -90,17 +84,13 @@
         {
             for (uint32_t block_start = 0; block_start < TILE_CNT; block_start += MAX_TILES_DEST)
             {
-<<<<<<< HEAD
-                _llk_math_eltwise_binary_<ELTWISE_BINARY_OP, BroadcastType::NONE, DstSync::SyncHalf, dest_datum_width, MATH_FIDELITY>(TILE_NUM_FACES, 0, false);
-=======
                 uint32_t block_tiles = std::min(TILE_CNT - block_start, MAX_TILES_DEST);
 
                 for (uint32_t block_tile = 0; block_tile < block_tiles; block_tile++)
                 {
-                    _llk_math_eltwise_binary_<ELTWISE_BINARY_OP, BroadcastType::NONE, DstSync::SyncHalf, is_fp32_dest_acc_en, MATH_FIDELITY>(
+                    _llk_math_eltwise_binary_<ELTWISE_BINARY_OP, BroadcastType::NONE, DstSync::SyncHalf, dest_datum_width, MATH_FIDELITY>(
                         TILE_NUM_FACES, block_tile, false);
                 }
->>>>>>> 58e4e4fd
             }
         }
         else
@@ -110,17 +100,12 @@
                 uint32_t block_tiles = std::min(TILE_CNT - block_start, MAX_TILES_DEST);
 
                 _llk_math_wait_for_dest_available_<DstSync::SyncHalf>();
-<<<<<<< HEAD
-                _llk_math_eltwise_binary_<ELTWISE_BINARY_OP, BroadcastType::NONE, DstSync::SyncHalf, dest_datum_width, MATH_FIDELITY>(TILE_NUM_FACES, 0, false);
-                _llk_math_dest_section_done_<DstSync::SyncHalf, dest_datum_width>();
-=======
                 for (uint32_t block_tile = 0; block_tile < block_tiles; block_tile++)
                 {
-                    _llk_math_eltwise_binary_<ELTWISE_BINARY_OP, BroadcastType::NONE, DstSync::SyncHalf, is_fp32_dest_acc_en, MATH_FIDELITY>(
+                    _llk_math_eltwise_binary_<ELTWISE_BINARY_OP, BroadcastType::NONE, DstSync::SyncHalf, dest_datum_width, MATH_FIDELITY>(
                         TILE_NUM_FACES, block_tile, false);
                 }
-                _llk_math_dest_section_done_<DstSync::SyncHalf, is_fp32_dest_acc_en>();
->>>>>>> 58e4e4fd
+                _llk_math_dest_section_done_<DstSync::SyncHalf, dest_datum_width>();
             }
         }
         PROFILER_SYNC();
@@ -138,17 +123,10 @@
 {
     {
         ZONE_SCOPED("INIT")
-<<<<<<< HEAD
         _llk_pack_hw_configure_<dest_datum_width>(formats.pack_src, formats.pack_dst, TILE_WIDTH * TILE_HEIGHT);
-        _llk_pack_init_<>(formats.pack_dst);
+        _llk_pack_init_<false, false, DstTileFaceLayout::RowMajor, false>(formats.pack_dst);
         _llk_pack_dest_init_<DstSync::SyncHalf, dest_datum_width>();
-        tensix_sync(); // -> perf
-=======
-        _llk_pack_hw_configure_<is_fp32_dest_acc_en>(formats.pack_src, formats.pack_dst, TILE_WIDTH * TILE_HEIGHT);
-        _llk_pack_init_<false, false, DstTileFaceLayout::RowMajor, false>(formats.pack_dst);
-        _llk_pack_dest_init_<DstSync::SyncHalf, is_fp32_dest_acc_en>();
         PROFILER_SYNC();
->>>>>>> 58e4e4fd
     }
     {
         ZONE_SCOPED("TILE_LOOP")
@@ -160,16 +138,12 @@
         {
             for (uint32_t block_start = 0; block_start < TILE_CNT; block_start += MAX_TILES_DEST)
             {
-<<<<<<< HEAD
-                _llk_pack_<DstSync::SyncHalf, dest_datum_width>(0, L1_ADDRESS(dst + (tile % 8) * 0x1000));
-=======
                 uint32_t block_tiles = std::min(TILE_CNT - block_start, MAX_TILES_DEST);
 
                 for (uint32_t block_tile = 0; block_tile < block_tiles; block_tile++)
                 {
-                    _llk_pack_<DstSync::SyncHalf, is_fp32_dest_acc_en>(block_tile, PERF_ADDRESS(PERF_OUTPUT, block_start + block_tile));
+                    _llk_pack_<DstSync::SyncHalf, dest_datum_width>(block_tile, PERF_ADDRESS(PERF_OUTPUT, block_start + block_tile));
                 }
->>>>>>> 58e4e4fd
             }
         }
         else
@@ -179,16 +153,11 @@
                 uint32_t block_tiles = std::min(TILE_CNT - block_start, MAX_TILES_DEST);
 
                 _llk_packer_wait_for_math_done_();
-<<<<<<< HEAD
-                _llk_pack_<DstSync::SyncHalf, dest_datum_width>(0, L1_ADDRESS(dst + (tile % 8) * 0x1000));
-                _llk_pack_dest_section_done_<DstSync::SyncHalf, dest_datum_width>();
-=======
                 for (uint32_t block_tile = 0; block_tile < block_tiles; block_tile++)
                 {
-                    _llk_pack_<DstSync::SyncHalf, is_fp32_dest_acc_en>(block_tile, PERF_ADDRESS(PERF_OUTPUT, block_start + block_tile));
+                    _llk_pack_<DstSync::SyncHalf, dest_datum_width>(block_tile, PERF_ADDRESS(PERF_OUTPUT, block_start + block_tile));
                 }
-                _llk_pack_dest_section_done_<DstSync::SyncHalf, is_fp32_dest_acc_en>();
->>>>>>> 58e4e4fd
+                _llk_pack_dest_section_done_<DstSync::SyncHalf, dest_datum_width>();
             }
         }
         PROFILER_SYNC();
