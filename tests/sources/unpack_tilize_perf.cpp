--- conflicted
+++ resolved
@@ -190,11 +190,7 @@
             {
                 for (uint32_t i = 0; i < TILE_CNT; ++i)
                 {
-<<<<<<< HEAD
-                    _llk_pack_<DstSync::SyncHalf, dest_datum_width, UNTILIZE>(i, L1_ADDRESS(dst + (i % 8) * 4096));
-=======
-                    _llk_pack_<DstSync::SyncHalf, is_fp32_dest_acc_en, UNTILIZE>(i, L1_ADDRESS(dst + (i % 8) * 0x1000)); // TODO SS<-LP use PERF_ADDRESS here
->>>>>>> 58e4e4fd
+                    _llk_pack_<DstSync::SyncHalf, dest_datum_width, UNTILIZE>(i, L1_ADDRESS(dst + (i % 8) * 0x1000)); // TODO SS<-LP use PERF_ADDRESS here
                 }
             }
             PROFILER_SYNC();
@@ -210,11 +206,7 @@
                 _llk_packer_wait_for_math_done_();
                 for (uint32_t i = 0; i < num_tiles; ++i)
                 {
-<<<<<<< HEAD
-                    _llk_pack_<DstSync::SyncHalf, dest_datum_width, UNTILIZE>(i, L1_ADDRESS(dst + (i % 8) * 0x1000));
-=======
-                    _llk_pack_<DstSync::SyncHalf, is_fp32_dest_acc_en, UNTILIZE>(i, L1_ADDRESS(dst + (i % 8) * 0x1000)); // TODO SS<-LP use PERF_ADDRESS here
->>>>>>> 58e4e4fd
+                    _llk_pack_<DstSync::SyncHalf, dest_datum_width, UNTILIZE>(i, L1_ADDRESS(dst + (i % 8) * 0x1000)); // TODO SS<-LP use PERF_ADDRESS here
                 }
                 _llk_pack_dest_section_done_<DstSync::SyncHalf, dest_datum_width>();
                 remaining_tiles -= num_tiles;
