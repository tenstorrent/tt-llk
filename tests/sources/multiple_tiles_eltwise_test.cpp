--- conflicted
+++ resolved
@@ -12,10 +12,6 @@
 // Globals
 uint32_t unp_cfg_context        = 0;
 uint32_t pack_sync_tile_dst_ptr = 0;
-<<<<<<< HEAD
-volatile uint32_t tt_l1_ptr l1_buffer[16] __attribute__((section(".text#"))) __attribute__((aligned(16)));
-=======
->>>>>>> ff630dc9
 
 #ifdef DEST_ACC
 const bool is_fp32_dest_acc_en = true;
@@ -42,11 +38,7 @@
 
     for (int index = 0; index < KERN_CNT; index++)
     {
-<<<<<<< HEAD
         _llk_unpack_AB_hw_configure_<is_fp32_dest_acc_en, StochRndType::None>(UNPACK_IN, UNPACK_IN, UNPACK_OUT, UNPACK_OUT);
-=======
-        _llk_unpack_AB_hw_configure_<is_fp32_dest_acc_en, StochRndType::None>(DATA_FORMAT, DATA_FORMAT, DATA_FORMAT, DATA_FORMAT);
->>>>>>> ff630dc9
         _llk_unpack_AB_init_<>();
         _llk_unpack_AB_<>(L1_ADDRESS(buffer_A[index]), L1_ADDRESS(buffer_B[index]));
     }
@@ -63,11 +55,7 @@
 void run_kernel()
 {
     _llk_math_pack_sync_init_<DstSync::SyncFull, is_fp32_dest_acc_en>();
-<<<<<<< HEAD
     _llk_math_hw_configure_<false, false>(MATH_FORMAT, MATH_FORMAT);
-=======
-    _llk_math_hw_configure_<false, false>(DATA_FORMAT, DATA_FORMAT);
->>>>>>> ff630dc9
     _llk_math_eltwise_binary_init_<ELTWISE_BINARY_OP, BroadcastType::NONE, MATH_FIDELITY>(4, 0, 0);
 
     for (int index = 0; index < KERN_CNT; index++)
@@ -97,7 +85,6 @@
     volatile uint32_t* buffer_Dest[KERN_CNT];
 
     process_addresses(buffer_Dest, KERN_CNT, PACK_ADDRS);
-<<<<<<< HEAD
 
 #ifdef ARCH_BLACKHOLE
     _llk_pack_hw_configure_<false, is_fp32_dest_acc_en, false>(PACK_IN, PACK_OUT, 16 * 16 * 4);
@@ -107,17 +94,6 @@
 
     _llk_pack_init_<false, false, DstTileFaceLayout::RowMajor, false>(PACK_OUT);
 
-=======
-
-#ifdef ARCH_BLACKHOLE
-    _llk_pack_hw_configure_<false, is_fp32_dest_acc_en, false>(DATA_FORMAT, DATA_FORMAT, 16 * 16 * 4);
-#else
-    _llk_pack_hw_configure_<false, is_fp32_dest_acc_en>(DATA_FORMAT, DATA_FORMAT, 16 * 16 * 4);
-#endif
-
-    _llk_pack_init_<false, false, DstTileFaceLayout::RowMajor, false>(DATA_FORMAT);
-
->>>>>>> ff630dc9
 #ifdef ARCH_BLACKHOLE
     _llk_pack_dest_init_<DstSync::SyncFull, DstTileFaceLayout::RowMajor, is_fp32_dest_acc_en>();
 #else
