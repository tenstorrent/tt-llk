// SPDX-FileCopyrightText: © 2025 Tenstorrent AI ULC
//
// SPDX-License-Identifier: Apache-2.0

#include <algorithm>
#include <cstdint>
#include <cstdio>

#include "ckernel.h"
#include "data_format_inference.h"
#include "llk_defs.h"
#include "params.h"

// Globals
uint32_t unp_cfg_context          = 0;
uint32_t pack_sync_tile_dst_ptr   = 0;
uint32_t math_sync_tile_dst_index = 0;
uint32_t tile_size                = 128;
const int iterations              = 32; // Dependent on size of input tensor (1024 currently). Could be made dynamic once tensor size becomes variable.

volatile uint32_t* const buffer_A_tilized = reinterpret_cast<volatile uint32_t*>(0x17000);

#ifdef LLK_TRISC_UNPACK

#include "llk_unpack_A.h"
#include "llk_unpack_AB_matmul.h"
#include "llk_unpack_common.h"
#include "params.h"

void run_kernel()
{
    std::uint32_t ct_dim = 1;
    std::uint32_t rt_dim = 1;
    std::uint32_t kt_dim = 1;

    int run = 0; // first L1-to-L1 run, we access the first set of formats_array in our array
    _llk_unpack_AB_matmul_hw_configure_<fp32_dest_accumulation, StochRndType::None>(
        formats_array[run].unpack_src, formats_array[run].unpack_src, formats_array[run].unpack_dst, formats_array[run].unpack_dst);
    _llk_unpack_AB_matmul_init_<>();
    _llk_unpack_AB_matmul_<>(L1_ADDRESS(buffer_A[0]), L1_ADDRESS(buffer_B[0]), 0, 0, tile_size, tile_size);

    t6_semaphore_wait_on_zero<p_stall::STALL_SYNC>(semaphore::PACK_DONE);
    t6_semaphore_get<>(semaphore::PACK_DONE);

    // Start of second unpack kernel to perform unpack matmul on now tilized input data
    run = 1; // second L1-to-L1 run, we access the second set of formats_array in our array
    _llk_unpack_reconfig_data_format_srca_impl_<fp32_dest_accumulation, false>(formats_array[run].unpack_src, formats_array[run].unpack_dst, tile_size);
    _llk_unpack_A_init_<BroadcastType::NONE, false, EltwiseBinaryReuseDestType::NONE, unpack_to_dest>(
        0, 0, FACE_R_DIM, 4, formats_array[run].unpack_src, formats_array[run].unpack_dst);
    _llk_unpack_A_<BroadcastType::NONE, false, EltwiseBinaryReuseDestType::NONE, unpack_to_dest>(
        L1_ADDRESS(buffer_A_tilized), 0, formats_array[run].unpack_src, formats_array[run].unpack_dst);
}

#endif

#ifdef LLK_TRISC_MATH

#include "ckernel_sfpu.h"
#include "llk_math_common.h"
#include "llk_math_eltwise_unary_datacopy.h"
#include "llk_math_eltwise_unary_sfpu.h"
#include "llk_math_matmul.h"
#include "params.h"
#include "sfpu_operations.h"

using namespace ckernel;
using namespace ckernel::sfpu;

<<<<<<< HEAD
namespace
{
void call_sfpu_operation(SfpuType operation)
{
    switch (operation)
    {
        case SfpuType::abs:
            ckernel::sfpu::_calculate_abs_<APPROX_MODE, iterations>(iterations);
            break;
        case SfpuType::cosine:
            ckernel::sfpu::_calculate_cosine_<APPROX_MODE, iterations>(iterations);
            break;
        case SfpuType::log:
            ckernel::sfpu::_init_log_<APPROX_MODE>();
            ckernel::sfpu::_calculate_log_<APPROX_MODE, false, iterations>(iterations, 0);
            break;
        case SfpuType::reciprocal:
            ckernel::sfpu::_init_reciprocal_<APPROX_MODE>();
            ckernel::sfpu::_calculate_reciprocal_<APPROX_MODE, iterations, fp32_dest_accumulation>(iterations);
            break;
        case SfpuType::sine:
            ckernel::sfpu::_calculate_sine_<APPROX_MODE, iterations>(iterations);
            break;
        case SfpuType::sqrt:
            ckernel::sfpu::_init_sqrt_<APPROX_MODE>();
            ckernel::sfpu::_calculate_sqrt_<APPROX_MODE, iterations, 2>(iterations);
            break;
        case SfpuType::square:
            ckernel::sfpu::_calculate_square_<APPROX_MODE, iterations>(iterations);
            break;
        case SfpuType::hardsigmoid:
            ckernel::sfpu::_init_hardsigmoid_<APPROX_MODE>();
            ckernel::sfpu::_calculate_activation_<APPROX_MODE, ckernel::ActivationType::Hardsigmoid, iterations>();
            break;
        default:
            return;
    }
}
} // namespace

=======
>>>>>>> 26a31892
void run_kernel()
{
    int run = 0; // first L1-to-L1 run, we access the first set of formats_array in our array
    _llk_math_matmul_init_<MATH_FIDELITY, DstTileFaceLayout::RowMajor>();
    _llk_math_pack_sync_init_<DstSync::SyncHalf, fp32_dest_accumulation>();
    _llk_math_hw_configure_<false, false>(formats_array[run].math, formats_array[run].math);
    _llk_math_wait_for_dest_available_<DstSync::SyncHalf>();
    _llk_math_matmul_<MATH_FIDELITY, DstTileFaceLayout::RowMajor>(0);
    _llk_math_dest_section_done_<DstSync::SyncHalf, fp32_dest_accumulation>();

    // Start of second math kernel to perform matmul on now tilized input data
    run = 1; // second L1-to-L1 run, we access the second set of formats_array in our array
    _llk_math_reconfig_data_format_srca_<fp32_dest_accumulation, false>(formats_array[run].math);
    // copy srca to dest
#ifdef ARCH_BLACKHOLE
    _llk_math_eltwise_unary_datacopy_init_<DataCopyType::A2D, fp32_dest_accumulation, BroadcastType::NONE, false, false>(0, 0, 4, formats_array[run].math);
#else
    _llk_math_eltwise_unary_datacopy_init_<DataCopyType::A2D, fp32_dest_accumulation, BroadcastType::NONE, false>(0, 0, 4, formats_array[run].math);
#endif
    _llk_math_pack_sync_init_<DstSync::SyncHalf, fp32_dest_accumulation>();
    _llk_math_wait_for_dest_available_<DstSync::SyncHalf>();
    _llk_math_eltwise_unary_datacopy_<DataCopyType::A2D, DstSync::SyncHalf, fp32_dest_accumulation, BroadcastType::NONE, unpack_to_dest>(
        0, formats_array[run].math, formats_array[run].math);

    // calculation of sfpu operation on dest
    _llk_math_eltwise_unary_sfpu_init_<SFPU_UNARY_OPERATION>();
    _llk_math_eltwise_unary_sfpu_start_<DstSync::SyncHalf>(0);
    // calling sfpu function from ckernel
    // this part is where parametrization of operation takes part
    test_utils::call_sfpu_operation_32(SFPU_UNARY_OPERATION);

    _llk_math_eltwise_unary_sfpu_done_();
    _llk_math_dest_section_done_<DstSync::SyncHalf, fp32_dest_accumulation>();
}

#endif

#ifdef LLK_TRISC_PACK

#include "llk_pack.h"
#include "llk_pack_common.h"
#include "params.h"

void run_kernel()
{
    int run = 0; // first L1-to-L1 run, we access the first set of formats_array in our array
#ifdef ARCH_BLACKHOLE
    _llk_pack_hw_configure_<fp32_dest_accumulation, false, false>(formats_array[run].pack_src, formats_array[run].pack_dst, 16 * 16 * 4);
    _llk_pack_init_<false, false, DstTileFaceLayout::RowMajor, false, false>(formats_array[run].pack_dst);
    _llk_pack_dest_init_<DstSync::SyncHalf, fp32_dest_accumulation, DstTileFaceLayout::RowMajor>();
#else
    _llk_pack_hw_configure_<fp32_dest_accumulation, false>(formats_array[run].pack_src, formats_array[run].pack_dst, 16 * 16 * 4);
    _llk_pack_init_<false, false, DstTileFaceLayout::RowMajor, false>(formats_array[run].pack_dst);
    _llk_pack_dest_init_<DstSync::SyncHalf, fp32_dest_accumulation, DstTileFaceLayout::RowMajor, false>();
#endif

    _llk_packer_wait_for_math_done_();
    _llk_pack_<DstSync::SyncHalf, fp32_dest_accumulation, false>(0, L1_ADDRESS(buffer_A_tilized));
    _llk_pack_dest_section_done_<DstSync::SyncHalf, fp32_dest_accumulation>();

    t6_semaphore_post<>(semaphore::PACK_DONE);

    // Start of second pack kernel to perform final pack after executing matmul on tilized data
    run = 1; // second L1-to-L1 run, we access the second set of formats_array in our array
    _llk_pack_reconfig_data_format_<fp32_dest_accumulation>(formats_array[run].pack_src, formats_array[run].pack_dst, tile_size);

    _llk_pack_init_<false, false, DstTileFaceLayout::RowMajor, false>(formats_array[run].pack_dst);

#ifdef ARCH_BLACKHOLE
    _llk_pack_dest_init_<DstSync::SyncHalf, fp32_dest_accumulation, DstTileFaceLayout::RowMajor>();
#else
    _llk_pack_dest_init_<DstSync::SyncHalf, false, DstTileFaceLayout::RowMajor, false>();
#endif

    _llk_packer_wait_for_math_done_();
    _llk_pack_<DstSync::SyncHalf, fp32_dest_accumulation, false>(0, L1_ADDRESS(buffer_Res[0]));
    _llk_pack_dest_section_done_<DstSync::SyncHalf, fp32_dest_accumulation>();
}

#endif<|MERGE_RESOLUTION|>--- conflicted
+++ resolved
@@ -66,49 +66,6 @@
 using namespace ckernel;
 using namespace ckernel::sfpu;
 
-<<<<<<< HEAD
-namespace
-{
-void call_sfpu_operation(SfpuType operation)
-{
-    switch (operation)
-    {
-        case SfpuType::abs:
-            ckernel::sfpu::_calculate_abs_<APPROX_MODE, iterations>(iterations);
-            break;
-        case SfpuType::cosine:
-            ckernel::sfpu::_calculate_cosine_<APPROX_MODE, iterations>(iterations);
-            break;
-        case SfpuType::log:
-            ckernel::sfpu::_init_log_<APPROX_MODE>();
-            ckernel::sfpu::_calculate_log_<APPROX_MODE, false, iterations>(iterations, 0);
-            break;
-        case SfpuType::reciprocal:
-            ckernel::sfpu::_init_reciprocal_<APPROX_MODE>();
-            ckernel::sfpu::_calculate_reciprocal_<APPROX_MODE, iterations, fp32_dest_accumulation>(iterations);
-            break;
-        case SfpuType::sine:
-            ckernel::sfpu::_calculate_sine_<APPROX_MODE, iterations>(iterations);
-            break;
-        case SfpuType::sqrt:
-            ckernel::sfpu::_init_sqrt_<APPROX_MODE>();
-            ckernel::sfpu::_calculate_sqrt_<APPROX_MODE, iterations, 2>(iterations);
-            break;
-        case SfpuType::square:
-            ckernel::sfpu::_calculate_square_<APPROX_MODE, iterations>(iterations);
-            break;
-        case SfpuType::hardsigmoid:
-            ckernel::sfpu::_init_hardsigmoid_<APPROX_MODE>();
-            ckernel::sfpu::_calculate_activation_<APPROX_MODE, ckernel::ActivationType::Hardsigmoid, iterations>();
-            break;
-        default:
-            return;
-    }
-}
-} // namespace
-
-=======
->>>>>>> 26a31892
 void run_kernel()
 {
     int run = 0; // first L1-to-L1 run, we access the first set of formats_array in our array
