
// SPDX-FileCopyrightText: © 2025 Tenstorrent AI ULC
//
// SPDX-License-Identifier: Apache-2.0

#include <algorithm>
#include <cstdint>
#include <cstdio>

#include "ckernel.h"
#include "llk_defs.h"

// Globals
uint32_t unp_cfg_context          = 0;
uint32_t pack_sync_tile_dst_ptr   = 0;
uint32_t math_sync_tile_dst_index = 0;

#ifdef LLK_TRISC_UNPACK

#include "llk_unpack_A.h"
#include "llk_unpack_common.h"
#include "params.h"

void run_kernel()
{
    _llk_unpack_A_init_<BROADCAST_TYPE, ACC_TO_DEST, REUSE_DEST_TYPE, unpack_to_dest>(
<<<<<<< HEAD
        UNPACK_TRANSPOSE_FACES, UNPACK_TRANSPOSE_WITHIN_FACE, FACE_R_DIM, NUM_FACES, formats.unpack_src, formats.unpack_dst);
    _llk_unpack_A_hw_configure_<dest_datum_width, STOCHASTIC_RND, disable_src_zero_flag>(
        formats.unpack_src, formats.unpack_dst, FACE_R_DIM, UNPACK_TRANSPOSE_WITHIN_FACE, NUM_FACES);
=======
        UNPACK_TRANSPOSE_FACES, UNPACK_TRANSPOSE_WITHIN_FACE, TEST_FACE_R_DIM, NUM_FACES, formats.unpack_src, formats.unpack_dst);
    _llk_unpack_A_hw_configure_<is_fp32_dest_acc_en, STOCHASTIC_RND, disable_src_zero_flag>(
        formats.unpack_src, formats.unpack_dst, TEST_FACE_R_DIM, UNPACK_TRANSPOSE_WITHIN_FACE, NUM_FACES);
>>>>>>> c49b07b0

    for (int i = 0; i < TILE_CNT; ++i)
    {
        _llk_unpack_A_<BROADCAST_TYPE, ACC_TO_DEST, REUSE_DEST_TYPE, unpack_to_dest>(
            L1_ADDRESS(buffer_A[i]), UNPACK_TRANSPOSE_FACES, formats.unpack_src, formats.unpack_dst);
    }
}

#endif

#ifdef LLK_TRISC_MATH

#ifdef FORMAT_INT32
const bool is_int_fpu_en = true;
#else
const bool is_int_fpu_en = false;
#endif

#include "llk_math_common.h"
#include "llk_math_eltwise_unary_datacopy.h"
#include "params.h"

using namespace ckernel;

void run_kernel()
{
    // Test configuration constants
    constexpr DstSync sync_mode = DstSync::SyncHalf;

    // copy srca to dest
    // Use B2D for all broadcasts except NONE (data in srcB), A2D for NONE (data in srcA)
    constexpr DataCopyType copy_type = (BROADCAST_TYPE == BroadcastType::NONE) ? DataCopyType::A2D : DataCopyType::B2D;
#ifdef ARCH_BLACKHOLE
    _llk_math_eltwise_unary_datacopy_init_<copy_type, dest_datum_width, BROADCAST_TYPE, false, is_int_fpu_en>(0, 0, NUM_FACES, formats.math);
#else
    _llk_math_eltwise_unary_datacopy_init_<copy_type, dest_datum_width, BROADCAST_TYPE, is_int_fpu_en>(0, 0, NUM_FACES, formats.math);
#endif
    _llk_math_pack_sync_init_<sync_mode, dest_datum_width>();
    _llk_math_hw_configure_<false, false>(formats.math, formats.math);
    _llk_math_wait_for_dest_available_<sync_mode>();
    for (int i = 0; i < TILE_CNT; ++i)
    {
        _llk_math_eltwise_unary_datacopy_<copy_type, sync_mode, dest_datum_width, BROADCAST_TYPE, unpack_to_dest>(i, formats.math, formats.math);
    }
    _llk_math_dest_section_done_<sync_mode, dest_datum_width>();
}

#endif

#ifdef LLK_TRISC_PACK

#include "llk_pack.h"
#include "llk_pack_common.h"
#include "params.h"

void run_kernel()
{
    // Test configuration constants
    constexpr DstSync sync_mode = DstSync::SyncHalf;
#ifdef ARCH_BLACKHOLE
<<<<<<< HEAD
    _llk_pack_hw_configure_<dest_datum_width, false, false>(formats.pack_src, formats.pack_dst, 16 * 16 * 4, FACE_R_DIM, TILE_C_DIM, NUM_FACES);
    _llk_pack_init_<false, false, DstTileFaceLayout::RowMajor, false>(formats.pack_dst, FACE_R_DIM, TILE_C_DIM, NUM_FACES);
#else
    _llk_pack_hw_configure_<dest_datum_width, false>(formats.pack_src, formats.pack_dst, 16 * 16 * 4, FACE_R_DIM, NUM_FACES);
    _llk_pack_init_<false, false, DstTileFaceLayout::RowMajor, false>(formats.pack_dst, FACE_R_DIM, NUM_FACES);
=======
    _llk_pack_hw_configure_<is_fp32_dest_acc_en, false, false>(
        formats.pack_src, formats.pack_dst, TEST_FACE_R_DIM * TEST_FACE_C_DIM * 4, TEST_FACE_R_DIM, TILE_C_DIM, NUM_FACES);
    _llk_pack_init_<false, false, DstTileFaceLayout::RowMajor, false>(formats.pack_dst, TEST_FACE_R_DIM, TILE_C_DIM, NUM_FACES);
#else
    _llk_pack_hw_configure_<is_fp32_dest_acc_en, false>(formats.pack_src, formats.pack_dst, TEST_FACE_R_DIM * TEST_FACE_C_DIM * 4, TEST_FACE_R_DIM, NUM_FACES);
    _llk_pack_init_<false, false, DstTileFaceLayout::RowMajor, false>(formats.pack_dst, TEST_FACE_R_DIM, NUM_FACES);
>>>>>>> c49b07b0
#endif

#ifdef ARCH_BLACKHOLE
    _llk_pack_dest_init_<sync_mode, dest_datum_width, DstTileFaceLayout::RowMajor>();
#else
    _llk_pack_dest_init_<sync_mode, false, DstTileFaceLayout::RowMajor, false>();
#endif

    _llk_packer_wait_for_math_done_();
    for (int i = 0; i < TILE_CNT; ++i)
    {
        _llk_pack_<sync_mode, dest_datum_width, false>(i, L1_ADDRESS(buffer_Res[i]));
    }
    _llk_pack_dest_section_done_<sync_mode, dest_datum_width>();
}
#endif<|MERGE_RESOLUTION|>--- conflicted
+++ resolved
@@ -24,15 +24,9 @@
 void run_kernel()
 {
     _llk_unpack_A_init_<BROADCAST_TYPE, ACC_TO_DEST, REUSE_DEST_TYPE, unpack_to_dest>(
-<<<<<<< HEAD
-        UNPACK_TRANSPOSE_FACES, UNPACK_TRANSPOSE_WITHIN_FACE, FACE_R_DIM, NUM_FACES, formats.unpack_src, formats.unpack_dst);
+        UNPACK_TRANSPOSE_FACES, UNPACK_TRANSPOSE_WITHIN_FACE, TEST_FACE_R_DIM, NUM_FACES, formats.unpack_src, formats.unpack_dst);
     _llk_unpack_A_hw_configure_<dest_datum_width, STOCHASTIC_RND, disable_src_zero_flag>(
-        formats.unpack_src, formats.unpack_dst, FACE_R_DIM, UNPACK_TRANSPOSE_WITHIN_FACE, NUM_FACES);
-=======
-        UNPACK_TRANSPOSE_FACES, UNPACK_TRANSPOSE_WITHIN_FACE, TEST_FACE_R_DIM, NUM_FACES, formats.unpack_src, formats.unpack_dst);
-    _llk_unpack_A_hw_configure_<is_fp32_dest_acc_en, STOCHASTIC_RND, disable_src_zero_flag>(
         formats.unpack_src, formats.unpack_dst, TEST_FACE_R_DIM, UNPACK_TRANSPOSE_WITHIN_FACE, NUM_FACES);
->>>>>>> c49b07b0
 
     for (int i = 0; i < TILE_CNT; ++i)
     {
@@ -93,20 +87,12 @@
     // Test configuration constants
     constexpr DstSync sync_mode = DstSync::SyncHalf;
 #ifdef ARCH_BLACKHOLE
-<<<<<<< HEAD
-    _llk_pack_hw_configure_<dest_datum_width, false, false>(formats.pack_src, formats.pack_dst, 16 * 16 * 4, FACE_R_DIM, TILE_C_DIM, NUM_FACES);
-    _llk_pack_init_<false, false, DstTileFaceLayout::RowMajor, false>(formats.pack_dst, FACE_R_DIM, TILE_C_DIM, NUM_FACES);
-#else
-    _llk_pack_hw_configure_<dest_datum_width, false>(formats.pack_src, formats.pack_dst, 16 * 16 * 4, FACE_R_DIM, NUM_FACES);
-    _llk_pack_init_<false, false, DstTileFaceLayout::RowMajor, false>(formats.pack_dst, FACE_R_DIM, NUM_FACES);
-=======
-    _llk_pack_hw_configure_<is_fp32_dest_acc_en, false, false>(
+    _llk_pack_hw_configure_<dest_datum_width, false, false>(
         formats.pack_src, formats.pack_dst, TEST_FACE_R_DIM * TEST_FACE_C_DIM * 4, TEST_FACE_R_DIM, TILE_C_DIM, NUM_FACES);
     _llk_pack_init_<false, false, DstTileFaceLayout::RowMajor, false>(formats.pack_dst, TEST_FACE_R_DIM, TILE_C_DIM, NUM_FACES);
 #else
-    _llk_pack_hw_configure_<is_fp32_dest_acc_en, false>(formats.pack_src, formats.pack_dst, TEST_FACE_R_DIM * TEST_FACE_C_DIM * 4, TEST_FACE_R_DIM, NUM_FACES);
+    _llk_pack_hw_configure_<dest_datum_width, false>(formats.pack_src, formats.pack_dst, TEST_FACE_R_DIM * TEST_FACE_C_DIM * 4, TEST_FACE_R_DIM, NUM_FACES);
     _llk_pack_init_<false, false, DstTileFaceLayout::RowMajor, false>(formats.pack_dst, TEST_FACE_R_DIM, NUM_FACES);
->>>>>>> c49b07b0
 #endif
 
 #ifdef ARCH_BLACKHOLE
