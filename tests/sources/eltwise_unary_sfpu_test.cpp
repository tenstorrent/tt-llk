--- conflicted
+++ resolved
@@ -5,10 +5,7 @@
 #include <algorithm>
 #include <cstdint>
 #include <cstdio>
-<<<<<<< HEAD
-=======
 #include <type_traits>
->>>>>>> ff630dc9
 
 #include "ckernel.h"
 #include "llk_defs.h"
@@ -18,10 +15,6 @@
 // Globals
 uint32_t unp_cfg_context        = 0;
 uint32_t pack_sync_tile_dst_ptr = 0;
-<<<<<<< HEAD
-volatile uint32_t tt_l1_ptr l1_buffer[16] __attribute__((section(".text#"))) __attribute__((aligned(16)));
-=======
->>>>>>> ff630dc9
 
 #ifdef DEST_ACC
 const bool is_fp32_dest_acc_en = true;
@@ -39,15 +32,9 @@
 {
     volatile uint32_t* const buffer_A = reinterpret_cast<volatile uint32_t*>(0x1a000);
 
-<<<<<<< HEAD
     _llk_unpack_A_hw_configure_<is_fp32_dest_acc_en, StochRndType::None>(UNPACK_IN, UNPACK_OUT, FACE_R_DIM, 0, 4);
     _llk_unpack_A_init_<BroadcastType::NONE, false, EltwiseBinaryReuseDestType::NONE, unpack_to_dest>(0, 0, FACE_R_DIM, 4, UNPACK_IN, UNPACK_OUT);
     _llk_unpack_A_<BroadcastType::NONE, false, EltwiseBinaryReuseDestType::NONE, unpack_to_dest>(L1_ADDRESS(buffer_A), 0, UNPACK_IN, UNPACK_OUT);
-=======
-    _llk_unpack_A_hw_configure_<is_fp32_dest_acc_en, StochRndType::None>(DATA_FORMAT, DATA_FORMAT, FACE_R_DIM, 0, 4);
-    _llk_unpack_A_init_<BroadcastType::NONE, false, EltwiseBinaryReuseDestType::NONE, unpack_to_dest>(0, 0, FACE_R_DIM, 4, DATA_FORMAT, DATA_FORMAT);
-    _llk_unpack_A_<BroadcastType::NONE, false, EltwiseBinaryReuseDestType::NONE, unpack_to_dest>(L1_ADDRESS(buffer_A), 0, DATA_FORMAT, DATA_FORMAT);
->>>>>>> ff630dc9
 }
 
 #endif
@@ -90,7 +77,6 @@
 {
 // copy srca to dest
 #ifdef ARCH_BLACKHOLE
-<<<<<<< HEAD
     _llk_math_eltwise_unary_datacopy_init_<DataCopyType::A2D, BroadcastType::NONE, false, is_fp32_dest_acc_en, false>(0, 0, 4, MATH_FORMAT);
 #else
     _llk_math_eltwise_unary_datacopy_init_<DataCopyType::A2D, BroadcastType::NONE, is_fp32_dest_acc_en, false>(0, 0, 4, MATH_FORMAT);
@@ -100,32 +86,13 @@
     _llk_math_wait_for_dest_available_<DstSync::SyncFull>();
     _llk_math_eltwise_unary_datacopy_<DataCopyType::A2D, DstSync::SyncFull, BroadcastType::NONE, is_fp32_dest_acc_en, unpack_to_dest>(
         0, MATH_FORMAT, MATH_FORMAT);
-=======
-    _llk_math_eltwise_unary_datacopy_init_<DataCopyType::A2D, BroadcastType::NONE, false, is_fp32_dest_acc_en, false>(0, 0, 4, DATA_FORMAT);
-#else
-    _llk_math_eltwise_unary_datacopy_init_<DataCopyType::A2D, BroadcastType::NONE, is_fp32_dest_acc_en, false>(0, 0, 4, DATA_FORMAT);
-#endif
-    _llk_math_pack_sync_init_<DstSync::SyncFull, is_fp32_dest_acc_en>();
-    _llk_math_hw_configure_<false, false>(DATA_FORMAT, DATA_FORMAT);
-    _llk_math_wait_for_dest_available_<DstSync::SyncFull>();
-    _llk_math_eltwise_unary_datacopy_<DataCopyType::A2D, DstSync::SyncFull, BroadcastType::NONE, is_fp32_dest_acc_en, unpack_to_dest>(
-        0, DATA_FORMAT, DATA_FORMAT);
->>>>>>> ff630dc9
 
     // calculation of sfpu operation on dest
     _llk_math_eltwise_unary_sfpu_init_<SFPU_OPERATION>();
     _llk_math_eltwise_unary_sfpu_start_<DstSync::SyncFull>(0);
-<<<<<<< HEAD
-// calling sfpu function from ckernel
-// this part is where parametrization of operation takes part
-#ifdef SFPU_CALLS
-    SFPU_CALLS
-#endif
-=======
     // calling sfpu function from ckernel
     // this part is where parametrization of operation takes part
     call_sfpu_operation(SFPU_OPERATION);
->>>>>>> ff630dc9
 
     _llk_math_eltwise_unary_sfpu_done_();
     _llk_math_dest_section_done_<DstSync::SyncFull, is_fp32_dest_acc_en>();
@@ -139,51 +106,27 @@
 #include "llk_pack_common.h"
 #include "params.h"
 
-<<<<<<< HEAD
-// If data foramt is Bfp8 it is calculated correctly in Dest but packer cannot pack just that one face
-// TODO: make it so It can
-// So for now It is packed as Float16_b
-
-#ifdef PACK_DST_BFP8_B                           // FORMAT_BFP8_B changed to PACK_DST_BFP8_B in params.h
-#define PACK_OUT (uint32_t)DataFormat::Float16_b // PACK_OUT will further be defined in inference model depending on format inputs and other settings
-#endif
-
-void run_kernel()
-{
-=======
 void run_kernel()
 {
     // If data foramt is Bfp8 it is calculated correctly in Dest but packer cannot pack just that one face
     // TODO: make it so It can
     // So for now It is packed as Float16_b
 
-#ifdef FORMAT_BFP8_B
-    constexpr auto PACK_DEST_FORMAT = static_cast<std::underlying_type_t<DataFormat>>(DataFormat::Float16_b);
-#else
-    constexpr auto PACK_DEST_FORMAT = DATA_FORMAT;
+#ifdef PACK_DST_BFP8_B
+    constexpr auto PACK_OUT = static_cast<std::underlying_type_t<DataFormat>>(DataFormat::Float16_b);
 #endif
 
->>>>>>> ff630dc9
     volatile uint32_t* const buffer_Dest = reinterpret_cast<volatile uint32_t*>(0x1c000);
 
     std::fill(buffer_Dest, buffer_Dest + 16 * 16 * 4, 0xdeadbeef);
 
 #ifdef ARCH_BLACKHOLE
-<<<<<<< HEAD
     _llk_pack_hw_configure_<false, is_fp32_dest_acc_en, false>(PACK_IN, PACK_OUT, 16 * 16 * 4);
 #else
     _llk_pack_hw_configure_<false, is_fp32_dest_acc_en>(PACK_IN, PACK_OUT, 16 * 16 * 4);
 #endif
 
     _llk_pack_init_<false, false, DstTileFaceLayout::RowMajor, false>(PACK_OUT);
-=======
-    _llk_pack_hw_configure_<false, is_fp32_dest_acc_en, false>(DATA_FORMAT, PACK_DEST_FORMAT, 16 * 16 * 4);
-#else
-    _llk_pack_hw_configure_<false, is_fp32_dest_acc_en>(DATA_FORMAT, PACK_DEST_FORMAT, 16 * 16 * 4);
-#endif
-
-    _llk_pack_init_<false, false, DstTileFaceLayout::RowMajor, false>(PACK_DEST_FORMAT);
->>>>>>> ff630dc9
 
 #ifdef ARCH_BLACKHOLE
     _llk_pack_dest_init_<DstSync::SyncFull, DstTileFaceLayout::RowMajor, is_fp32_dest_acc_en>();
