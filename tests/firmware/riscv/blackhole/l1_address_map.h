--- conflicted
+++ resolved
@@ -6,11 +6,7 @@
 #include <cstdint>
 
 // Aux variable used to align addresses to platform specific width. BH requires 64B alignment.
-<<<<<<< HEAD
-#define NOC_ADDRESS_ALIGNMENT (64)
-=======
 constexpr auto NOC_ADDRESS_ALIGNMENT = 64;
->>>>>>> ff630dc9
 
 namespace l1_mem
 {
