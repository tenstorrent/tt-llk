--- conflicted
+++ resolved
@@ -6,11 +6,7 @@
 #include <cstdint>
 
 // Aux variable used to align addresses to platform specific width. WH requires 32B alignment.
-<<<<<<< HEAD
-#define NOC_ADDRESS_ALIGNMENT (32)
-=======
 constexpr auto NOC_ADDRESS_ALIGNMENT = 32;
->>>>>>> ff630dc9
 
 namespace l1_mem
 {
