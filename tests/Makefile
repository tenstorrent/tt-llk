--- conflicted
+++ resolved
@@ -53,18 +53,10 @@
 # =========================
 # Compiler and Linker Flags
 # =========================
-<<<<<<< HEAD
-OPTIONS_ALL	:= -g -O3 -mabi=ilp32 -std=$(CXX_VERSION) -pedantic-errors -ffast-math $(ARCH_CPU)
-OPTIONS_COMPILE := -fno-use-cxa-atexit -Wall -fpermissive -fno-exceptions -fno-rtti -Werror \
-				   -Wno-unknown-pragmas -Wno-error=multistatement-macros -Wno-error=parentheses \
-				   -Wc++20-extensions -Wno-error=unused-but-set-variable -Wno-unused-variable \
-				   -DTENSIX_FIRMWARE $(ARCH_DEFINE) -DCOMPILE_FOR_TRISC=
-=======
-OPTIONS_ALL	:= -g -O3 -mabi=ilp32 -std=$(CXX_VERSION) -ffast-math $(ARCH_CPU)
+OPTIONS_ALL	:= -O3 -mabi=ilp32 -std=$(CXX_VERSION) -pedantic-errors -ffast-math $(ARCH_CPU)
 OPTIONS_COMPILE := -fno-use-cxa-atexit -Wall -fno-exceptions -fno-rtti -Werror -Wunused-parameter \
 				   -Wfloat-equal -Wpointer-arith -Wnull-dereference -Wredundant-decls -Wuninitialized \
-				   -Wmaybe-uninitialized -DTENSIX_FIRMWARE $(ARCH_DEFINE) -DCOMPILE_FOR_TRISC=
->>>>>>> 45fbd422
+				   -Wmaybe-uninitialized -Wc++20-extensions -DTENSIX_FIRMWARE $(ARCH_DEFINE) -DCOMPILE_FOR_TRISC=
 OPTIONS_LINK	:= -fexceptions -Wl,-z,max-page-size=16 -Wl,-z,common-page-size=16 -nostartfiles -Wl,--trace
 
 INCLUDES := -I../$(ARCH_LLK_ROOT)/llk_lib -I../$(ARCH_LLK_ROOT)/common/inc \
