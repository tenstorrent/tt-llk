--- conflicted
+++ resolved
@@ -70,15 +70,6 @@
         SyncFull,
     };
 
-<<<<<<< HEAD
-    enum class MathFidelity : uint8_t
-    {
-        LoFi  = 0,
-        HiFi2 = 1,
-        HiFi3 = 2,
-        HiFi4 = 3
-    };
-=======
 enum class MathFidelity : uint8_t
 {
     LoFi  = 0,
@@ -86,7 +77,6 @@
     HiFi3 = 3,
     HiFi4 = 4
 };
->>>>>>> 9aa3a24f
 
     enum class StochRndType : uint8_t
     {
