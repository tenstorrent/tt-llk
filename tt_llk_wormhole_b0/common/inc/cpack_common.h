// SPDX-FileCopyrightText: © 2025 Tenstorrent AI ULC
//
// SPDX-License-Identifier: Apache-2.0

#pragma once

#include <array>
#include <cstdint>
#include <type_traits>

#include "ckernel.h"
#include "ckernel_defs.h"
#include "ckernel_globals.h"
#include "llk_defs.h"

namespace ckernel::packer
{
using DataFormatType = std::underlying_type_t<DataFormat>;

constexpr uint32_t PACK_CNT    = 4;
constexpr uint32_t NUM_PACKERS = 4; // Number of packers

constexpr uint PACK_SEL(const uint pack_count)
{
    return (pack_count == 1) ? 0x1 : (pack_count == 2) ? 0x3 : (pack_count == 4) ? 0xF : 0x0;
}

constexpr uint replay_buf_offset = 16; // split replay buffer usage between fpu/sfpu
                                       // fist 16 for sfpu, next 16 for fpu

// Pack config
typedef struct
{
    // word 0
    uint32_t row_ptr_section_size : 16;
    uint32_t exp_section_size     : 16;
    // word 1
    uint32_t l1_dest_addr : 32;
    // word 2
    uint32_t uncompress              : 1;
    uint32_t add_l1_dest_addr_offset : 1;
    uint32_t reserved_0              : 2;
    uint32_t out_data_format         : 4;
    uint32_t in_data_format          : 4;
    uint32_t reserved_1              : 4;
    uint32_t src_if_sel              : 1;
    uint32_t pack_per_xy_plane       : 7;
    uint32_t l1_src_addr             : 8;
    // word 3
    uint32_t downsample_mask                    : 16;
    uint32_t downsample_shift_count             : 3;
    uint32_t read_mode                          : 1;
    uint32_t exp_threshold_en                   : 1;
    uint32_t pack_l1_acc_disable_pack_zero_flag : 2;
    uint32_t reserved_2                         : 1;
    uint32_t exp_threshold                      : 8;

} pack_config_t;

static_assert(sizeof(pack_config_t) == (sizeof(uint32_t) * 4));

typedef union
{
    uint32_t val[4];
    pack_config_t f;
} pack_config_u;

// Relu Config
typedef struct
{
    uint32_t ALU_ACC_CTRL_Zero_Flag_disabled_src      : 1;
    uint32_t ALU_ACC_CTRL_Zero_Flag_disabled_dst      : 1;
    uint32_t STACC_RELU_ApplyRelu                     : 4;
    uint32_t STACC_RELU_ReluThreshold                 : 16;
    uint32_t DISABLE_RISC_BP_Disable_main             : 1;
    uint32_t DISABLE_RISC_BP_Disable_trisc            : 3;
    uint32_t DISABLE_RISC_BP_Disable_ncrisc           : 1;
    uint32_t DISABLE_RISC_BP_Disable_bmp_clear_main   : 1;
    uint32_t DISABLE_RISC_BP_Disable_bmp_clear_trisc  : 3;
    uint32_t DISABLE_RISC_BP_Disable_bmp_clear_ncrisc : 1;
} relu_config_t;

static_assert(sizeof(relu_config_t) == (sizeof(uint32_t)));

typedef union
{
    uint32_t val[1];
    relu_config_t r;
} relu_config_u;

// Dest rd control
typedef struct
{
    uint32_t PCK_DEST_RD_CTRL_Read_32b_data  : 1;
    uint32_t PCK_DEST_RD_CTRL_Read_unsigned  : 1;
    uint32_t PCK_DEST_RD_CTRL_Read_int8      : 1;
    uint32_t PCK_DEST_RD_CTRL_Round_10b_mant : 1;
    uint32_t PCK_DEST_RD_CTRL_Reserved       : 28;
} dest_rd_ctrl_t;

static_assert(sizeof(dest_rd_ctrl_t) == (sizeof(uint32_t)));

typedef union
{
    uint32_t val;
    dest_rd_ctrl_t f;
} dest_rd_ctrl_u;

// PACK_EDGE_OFFSET_SEC[0:3] register structure
//
// Lower 16b represent a mask that is applied on a single row of one face on the packer output
// Higher 16b contain information about which TILE_ROW_SET_MAPPING register is used for each packer (only in PACK_EDGE_OFFSET_SEC0)
//
// There are 4 PACK_EDGE_OFFSET_SEC[0:3] registers and 4 TILE_ROW_SET_MAPPING[0:3] registers.
// TILE_ROW_SET_MAPPING[0:3] have 2 bits for each row inside a face that determine which PACK_EDGE_OFFSET_SEC[0:3] mask is used.
// Only PACK_EDGE_OFFSET_SEC0 register has higher 16b configured to determine TILE_ROW_SET_MAPPING[0:3] registers used for each packer.
// Other PACK_EDGE_OFFSET_SEC[1:3] registers are used only for the masks in the lower 16b.
typedef struct
{
    uint32_t mask                      : 16;
    uint32_t mode                      : 1;
    uint32_t tile_row_set_select_pack0 : 2;
    uint32_t tile_row_set_select_pack1 : 2;
    uint32_t tile_row_set_select_pack2 : 2;
    uint32_t tile_row_set_select_pack3 : 2;
    uint32_t reserved                  : 7;
} pck_edge_offset_t;

static_assert(sizeof(pck_edge_offset_t) == (sizeof(uint32_t)));

typedef union
{
    uint32_t val;
    pck_edge_offset_t f;
} pck_edge_offset_u;

// Pack counters
typedef struct
{
    uint32_t pack_per_xy_plane        : 8;
    uint32_t pack_reads_per_xy_plane  : 8;
    uint32_t pack_xys_per_til         : 7;
    uint32_t pack_yz_transposed       : 1;
    uint32_t pack_per_xy_plane_offset : 8;
} pack_counters_t;

static_assert(sizeof(pack_counters_t) == (sizeof(uint32_t)));

typedef union
{
    uint32_t val;
    pack_counters_t f;
} pack_counters_u;

// Set unpacker offsets to 0, except for unpacker 0, channel 1, X, which is the tile X dimension
inline void packer_addr_counter_init()
{
    TTI_SETADCXY(0b100, 0, 0, 0, 0, 0b1011);
    TTI_SETADCZW(0b100, 0, 0, 0, 0, 0b1111);
}

// This function saves the exponential section size/required offsets to GPR for reconfiguring
// of data format for packer. These registers are not explicitly used by the packer during
// operation, thus we do not need to use a semaphore to wait for the packer to finish before
// performing these MMIOs.
template <bool reconfiguring>
inline void cache_exponential_section_sizes_in_gprs(const uint num_faces = 4, const bool partial_face = false)
{
    regfile[p_gpr_pack::EXP0_SEC_SIZE_BFP]  = (partial_face ? 1 : num_faces) << THCON_SEC0_REG8_Exp_section_size_SHAMT;
    regfile[p_gpr_pack::EXP1_SEC_SIZE_BFP8] = (1 + ((num_faces > 2) ? 2 : 0) + 16) << THCON_SEC0_REG8_Exp_section_size_SHAMT;

    if constexpr (!reconfiguring)
    {
        regfile[p_gpr_pack::EXP2_SEC_SIZE_BFP8] = (1 + 1 + 32) << THCON_SEC0_REG8_Exp_section_size_SHAMT;
        regfile[p_gpr_pack::EXP3_SEC_SIZE_BFP8] = (1 + 0 + 48) << THCON_SEC0_REG8_Exp_section_size_SHAMT;
    }

    regfile[p_gpr_pack::EXP1_SEC_SIZE_BFP4] = (1 + ((num_faces > 2) ? 2 : 0) + 8) << THCON_SEC0_REG8_Exp_section_size_SHAMT;

    if constexpr (!reconfiguring)
    {
        regfile[p_gpr_pack::EXP2_SEC_SIZE_BFP4] = (1 + 1 + 16) << THCON_SEC0_REG8_Exp_section_size_SHAMT;
        regfile[p_gpr_pack::EXP3_SEC_SIZE_BFP4] = (1 + 0 + 24) << THCON_SEC0_REG8_Exp_section_size_SHAMT;
    }

    regfile[p_gpr_pack::EXP1_SEC_SIZE_BFP2] = (1 + ((num_faces > 2) ? 2 : 0) + 4) << THCON_SEC0_REG8_Exp_section_size_SHAMT;

    if constexpr (!reconfiguring)
    {
        regfile[p_gpr_pack::EXP2_SEC_SIZE_BFP2] = (1 + 1 + 8) << THCON_SEC0_REG8_Exp_section_size_SHAMT;
        regfile[p_gpr_pack::EXP3_SEC_SIZE_BFP2] = (1 + 0 + 12) << THCON_SEC0_REG8_Exp_section_size_SHAMT;
        sync_regfile_write(p_gpr_pack::EXP3_SEC_SIZE_BFP2);
    }
    else
    {
        sync_regfile_write(p_gpr_pack::EXP1_SEC_SIZE_BFP2);
    }
}

inline void set_packer_strides(const uint pack_src_format, [[maybe_unused]] const uint pack_dst_format)
{
    uint x_stride = (uint)(pack_src_format & 0x3) == static_cast<DataFormatType>(DataFormat::Float32)   ? 4
                    : (uint)(pack_src_format & 0x3) == static_cast<DataFormatType>(DataFormat::Float16) ? 2
                                                                                                        : 1;
    uint y_stride = FACE_R_DIM * x_stride;
    uint z_stride = FACE_C_DIM * y_stride;
    uint w_stride = TILE_NUM_FACES * z_stride;

    uint32_t xy_stride = (x_stride << PCK0_ADDR_CTRL_XY_REG_0_Xstride_SHAMT) | (y_stride << PCK0_ADDR_CTRL_XY_REG_0_Ystride_SHAMT);
    uint32_t zw_stride = (z_stride << PCK0_ADDR_CTRL_ZW_REG_0_Zstride_SHAMT) | (w_stride << PCK0_ADDR_CTRL_ZW_REG_0_Wstride_SHAMT);
    TT_SETDMAREG(0, LOWER_HALFWORD(xy_stride), 0, LO_16(p_gpr_pack::TMP0));
    TT_SETDMAREG(0, UPPER_HALFWORD(xy_stride), 0, HI_16(p_gpr_pack::TMP0));
    TTI_WRCFG(p_gpr_pack::TMP0, p_cfg::WRCFG_32b, PCK0_ADDR_CTRL_XY_REG_0_Xstride_ADDR32);
    TT_SETDMAREG(0, LOWER_HALFWORD(zw_stride), 0, LO_16(p_gpr_pack::TMP0));
    TT_SETDMAREG(0, UPPER_HALFWORD(zw_stride), 0, HI_16(p_gpr_pack::TMP0));
    TTI_WRCFG(p_gpr_pack::TMP0, p_cfg::WRCFG_32b, PCK0_ADDR_CTRL_ZW_REG_0_Zstride_ADDR32);
    TTI_NOP;
    TTI_NOP;
}

template <DestDatumWidth::Value dest_datum_width>
inline void set_packer_config(const uint pack_src_format, const uint pack_dst_format, const uint num_faces = 4, const bool partial_face = false)
{
    // Get pointer to registers for current state ID
    volatile uint tt_reg_ptr* cfg = get_cfg_pointer();

    // Set packer config
    pack_config_u config;
    for (uint i = 0; i < 4; i++)
    {
        config.val[i] = 0;
    }

    config.f.exp_section_size =
        ((pack_dst_format == static_cast<DataFormatType>(DataFormat::Lf8)) || ((pack_dst_format & 0xF) == static_cast<DataFormatType>(DataFormat::Int8)))
            ? 0
            : (partial_face ? 1 : num_faces); // set to num_faces as exp section size is not used for non-bfp formats except for lf8/int8

    config.f.uncompress        = 1;
    config.f.out_data_format   = pack_dst_format;
    config.f.in_data_format    = pack_src_format;
    config.f.pack_per_xy_plane = 1;

    // Workaround for bug in HW: tenstorrent/budabackend#1394
    if constexpr (dest_datum_width)
    {
        if (IS_A_FORMAT(pack_dst_format))
        {
            config.f.exp_threshold_en = 1;
            config.f.exp_threshold    = 113;
        }
    }

    // Program:
    // THCON_SEC0_REG1_Row_start_section_size = cfg_reg_array[1][0 +: 16];
    // THCON_SEC0_REG1_Exp_section_size = cfg_reg_array[1][16 +: 16];
    // This is filled with garbage, and will be set up on every pack:
    //           THCON_SEC0_REG1_L1_Dest_addr = cfg_reg_array[1][32 +: 32];
    // THCON_SEC0_REG1_Disable_zero_compress = cfg_reg_array[1][64 +: 1];
    // THCON_SEC0_REG1_Add_l1_dest_addr_offset = cfg_reg_array[1][65 +: 1];
    // THCON_SEC0_REG1_Unused0 = cfg_reg_array[1][66 +: 2];
    // THCON_SEC0_REG1_Out_data_format = cfg_reg_array[1][68 +: 4];
    // THCON_SEC0_REG1_In_data_format = cfg_reg_array[1][72 +: 4];
    // THCON_SEC0_REG1_Unused00 = cfg_reg_array[1][76 +: 4];
    // THCON_SEC0_REG1_Source_interface_selection = cfg_reg_array[1][80 +: 1];
    // THCON_SEC0_REG1_Packs_per_xy_plane = cfg_reg_array[1][81 +: 7];
    // THCON_SEC0_REG1_L1_source_addr = cfg_reg_array[1][88 +: 8];
    // THCON_SEC0_REG1_Downsample_mask = cfg_reg_array[1][96 +: 16];
    // THCON_SEC0_REG1_Downsample_shift_count = cfg_reg_array[1][112 +: 3];
    // THCON_SEC0_REG1_Read_mode = cfg_reg_array[1][115 +: 1];
    // THCON_SEC0_REG1_Exp_threshold_en = cfg_reg_array[1][116 +: 1];
    // THCON_SEC0_REG1_Unused1 = cfg_reg_array[1][117 +: 3];
    // THCON_SEC0_REG1_Exp_threshold = cfg_reg_array[1][120 +: 8];
    // for (uint i=0; i<4; i++) cfg[THCON_SEC0_REG1_Row_start_section_size_ADDR32+i]=config.val[i];
    // for (uint i=0; i<4; i++) cfg[THCON_SEC1_REG1_Row_start_section_size_ADDR32+i]=config.val[i];
    // for (uint i=0; i<4; i++) cfg[THCON_SEC0_REG8_Row_start_section_size_ADDR32+i]=config.val[i];
    // for (uint i=0; i<4; i++) cfg[THCON_SEC1_REG8_Row_start_section_size_ADDR32+i]=config.val[i];
    cfg[THCON_SEC0_REG1_Row_start_section_size_ADDR32 + 0] = config.val[0];
    cfg[THCON_SEC1_REG1_Row_start_section_size_ADDR32 + 0] = config.val[0];
    cfg[THCON_SEC0_REG8_Row_start_section_size_ADDR32 + 0] = config.val[0];
    cfg[THCON_SEC1_REG8_Row_start_section_size_ADDR32 + 0] = config.val[0];
    cfg[THCON_SEC0_REG1_Row_start_section_size_ADDR32 + 2] = config.val[2];
    cfg[THCON_SEC1_REG1_Row_start_section_size_ADDR32 + 2] = config.val[2];
    cfg[THCON_SEC0_REG8_Row_start_section_size_ADDR32 + 2] = config.val[2];
    cfg[THCON_SEC1_REG8_Row_start_section_size_ADDR32 + 2] = config.val[2];
    cfg[THCON_SEC0_REG1_Row_start_section_size_ADDR32 + 3] = config.val[3];
    cfg[THCON_SEC1_REG1_Row_start_section_size_ADDR32 + 3] = config.val[3];
    cfg[THCON_SEC0_REG8_Row_start_section_size_ADDR32 + 3] = config.val[3];
    cfg[THCON_SEC1_REG8_Row_start_section_size_ADDR32 + 3] = config.val[3];

    dest_rd_ctrl_u dest_rd_ctrl;
    dest_rd_ctrl.val = 0;

    bool is_32b_format = pack_src_format == static_cast<DataFormatType>(DataFormat::Int32) ||
                         pack_src_format == static_cast<DataFormatType>(DataFormat::UInt32) ||
                         pack_src_format == static_cast<DataFormatType>(DataFormat::Float32);
    bool is_int8_format = pack_src_format == static_cast<DataFormatType>(DataFormat::Int8) || pack_src_format == static_cast<DataFormatType>(DataFormat::UInt8);

    dest_rd_ctrl.f.PCK_DEST_RD_CTRL_Read_32b_data = is_32b_format || dest_datum_width;
    dest_rd_ctrl.f.PCK_DEST_RD_CTRL_Read_int8     = !(dest_datum_width || is_32b_format) && is_int8_format;

    if (pack_dst_format == static_cast<DataFormatType>(DataFormat::UInt8))
    {
        dest_rd_ctrl.f.PCK_DEST_RD_CTRL_Read_unsigned = 1;
    }

    // Round to 10 bit mantissa from fp32 dest
    if (dest_datum_width && (pack_src_format == static_cast<DataFormatType>(DataFormat::Float16)))
    {
        dest_rd_ctrl.f.PCK_DEST_RD_CTRL_Round_10b_mant = 1;
    }
    cfg[PCK_DEST_RD_CTRL_Read_32b_data_ADDR32] = dest_rd_ctrl.val;

    if (IS_BFP_FORMAT(pack_dst_format))
    {
        // Override exp section size for packers 1,2,3
        // Tile header + exp size + datum size
        if ((uint)(pack_dst_format & 0x1F) == static_cast<DataFormatType>(DataFormat::Bfp8) ||
            (uint)(pack_dst_format & 0x1F) == static_cast<DataFormatType>(DataFormat::Bfp8_b))
        {
            config.f.exp_section_size                              = 1 + ((num_faces > 2) ? 2 : 0) + 16;
            cfg[THCON_SEC0_REG8_Row_start_section_size_ADDR32 + 0] = config.val[0];
            config.f.exp_section_size                              = 1 + 1 + 32;
            cfg[THCON_SEC1_REG1_Row_start_section_size_ADDR32 + 0] = config.val[0];
            config.f.exp_section_size                              = 1 + 0 + 48;
            cfg[THCON_SEC1_REG8_Row_start_section_size_ADDR32 + 0] = config.val[0];
        }
        else if (
            (uint)(pack_dst_format & 0x1F) == static_cast<DataFormatType>(DataFormat::Bfp4) ||
            (uint)(pack_dst_format & 0x1F) == static_cast<DataFormatType>(DataFormat::Bfp4_b))
        {
            config.f.exp_section_size                              = 1 + ((num_faces > 2) ? 2 : 0) + 8;
            cfg[THCON_SEC0_REG8_Row_start_section_size_ADDR32 + 0] = config.val[0];
            config.f.exp_section_size                              = 1 + 1 + 16;
            cfg[THCON_SEC1_REG1_Row_start_section_size_ADDR32 + 0] = config.val[0];
            config.f.exp_section_size                              = 1 + 0 + 24;
            cfg[THCON_SEC1_REG8_Row_start_section_size_ADDR32 + 0] = config.val[0];
        }
        else if (
            (uint)(pack_dst_format & 0x1F) == static_cast<DataFormatType>(DataFormat::Bfp2) ||
            (uint)(pack_dst_format & 0x1F) == static_cast<DataFormatType>(DataFormat::Bfp2_b))
        {
            config.f.exp_section_size                              = 1 + ((num_faces > 2) ? 2 : 0) + 4;
            cfg[THCON_SEC0_REG8_Row_start_section_size_ADDR32 + 0] = config.val[0];
            config.f.exp_section_size                              = 1 + 1 + 8;
            cfg[THCON_SEC1_REG1_Row_start_section_size_ADDR32 + 0] = config.val[0];
            config.f.exp_section_size                              = 1 + 0 + 12;
            cfg[THCON_SEC1_REG8_Row_start_section_size_ADDR32 + 0] = config.val[0];
        }
    }

    cache_exponential_section_sizes_in_gprs<false>(num_faces, partial_face);
}

inline void set_packer_l1_offset(const uint pack_dst_format, const uint face_r_dim = FACE_R_DIM)
{
    const uint face_dim = face_r_dim * FACE_C_DIM;

    uint32_t l1_offset_1 = IS_BFP_FORMAT(pack_dst_format)
                               ? 1
                               : (((uint8_t)(pack_dst_format & 0x3) == static_cast<DataFormatType>(DataFormat::Float32))   ? (face_dim / 16) * 4
                                  : ((uint8_t)(pack_dst_format & 0x3) == static_cast<DataFormatType>(DataFormat::Float16)) ? (face_dim / 16) * 2
                                                                                                                           : (face_dim / 16));
    uint32_t l1_offset_2 = 2 * l1_offset_1;
    uint32_t l1_offset_3 = 3 * l1_offset_1;

    // HW automatically offsets packers base address by tile header size
    // with new L1 addressing mode, the effective address for pack1/2/3
    // will be pack[i] += pack[0], which leads to double counting of tile header
    // subtract by this amount when programming the offset
    constexpr uint32_t PACK_TILE_HEADER_OFFSET = 1; // in 16B
    l1_offset_1 -= PACK_TILE_HEADER_OFFSET;
    l1_offset_2 -= PACK_TILE_HEADER_OFFSET;
    l1_offset_3 -= PACK_TILE_HEADER_OFFSET;
    TT_SETDMAREG(0, LOWER_HALFWORD(l1_offset_1), 0, LO_16(p_gpr_pack::TMP_LO));
    TTI_REG2FLOP(2, 0, 0, 0, THCON_SEC0_REG8_L1_Dest_addr_ADDR32 - THCON_CFGREG_BASE_ADDR32, p_gpr_pack::TMP_LO);
    TT_SETDMAREG(0, LOWER_HALFWORD(l1_offset_2), 0, LO_16(p_gpr_pack::TMP_LO));
    TTI_REG2FLOP(2, 0, 0, 0, THCON_SEC1_REG1_L1_Dest_addr_ADDR32 - THCON_CFGREG_BASE_ADDR32, p_gpr_pack::TMP_LO);
    TT_SETDMAREG(0, LOWER_HALFWORD(l1_offset_3), 0, LO_16(p_gpr_pack::TMP_LO));
    TTI_REG2FLOP(2, 0, 0, 0, THCON_SEC1_REG8_L1_Dest_addr_ADDR32 - THCON_CFGREG_BASE_ADDR32, p_gpr_pack::TMP_LO);
}

<<<<<<< HEAD
template <DestDatumWidth::Value dest_datum_width>
inline void reconfig_packer_data_format(const uint pack_src_format, const uint pack_dst_format, const uint tile_size = 0, const uint face_r_dim = FACE_R_DIM)
=======
template <bool is_fp32_dest_acc_en>
inline void reconfig_packer_data_format(
    const uint pack_src_format,
    const uint pack_dst_format,
    const uint tile_size    = 0,
    const uint face_r_dim   = FACE_R_DIM,
    const uint num_faces    = 4,
    const bool partial_face = false)
>>>>>>> 58e4e4fd
{
    // Configure packers
    pack_config_u config;
    config.val[2] = 0; // Only need to modify word[2][15:0]

    config.f.uncompress      = 1;
    config.f.out_data_format = pack_dst_format;
    config.f.in_data_format  = pack_src_format;

    // Wait till packer is done before changing config registers
    TTI_STALLWAIT(p_stall::STALL_THCON, p_stall::PACK);
    TT_SETDMAREG(0, LOWER_HALFWORD(config.val[2]), 0, LO_16(p_gpr_pack::TMP_LO));
    TTI_REG2FLOP(2, 0, 0, 0, THCON_SEC0_REG1_Row_start_section_size_ADDR32 + 2 - THCON_CFGREG_BASE_ADDR32, p_gpr_pack::TMP_LO); // 16-bit write
    TTI_REG2FLOP(2, 0, 0, 0, THCON_SEC0_REG8_Row_start_section_size_ADDR32 + 2 - THCON_CFGREG_BASE_ADDR32, p_gpr_pack::TMP_LO);
    TTI_REG2FLOP(2, 0, 0, 0, THCON_SEC1_REG1_Row_start_section_size_ADDR32 + 2 - THCON_CFGREG_BASE_ADDR32, p_gpr_pack::TMP_LO);
    TTI_REG2FLOP(2, 0, 0, 0, THCON_SEC1_REG8_Row_start_section_size_ADDR32 + 2 - THCON_CFGREG_BASE_ADDR32, p_gpr_pack::TMP_LO);

    // Some initialization methods modify this configuration register, so need to set it again
    // Number of reads per face used for resetting tile position generator for edge masks
    pack_counters_u pack_counters;
    pack_counters.val                       = 0;
    pack_counters.f.pack_reads_per_xy_plane = face_r_dim;
    TT_SETDMAREG(0, LOWER_HALFWORD(pack_counters.val), 0, LO_16(p_gpr_pack::TMP0));
    TT_SETDMAREG(0, UPPER_HALFWORD(pack_counters.val), 0, HI_16(p_gpr_pack::TMP0));

    for (uint i = 0; i < 4; i++)
    {
        TT_WRCFG(p_gpr_pack::TMP0, p_cfg::WRCFG_32b, PACK_COUNTERS_SEC0_pack_per_xy_plane_ADDR32 + i); // disable auto last generation
    }

    dest_rd_ctrl_u dest_rd_ctrl;
    dest_rd_ctrl.val = 0;

    bool is_32b_format = pack_src_format == static_cast<DataFormatType>(DataFormat::Int32) ||
                         pack_src_format == static_cast<DataFormatType>(DataFormat::UInt32) ||
                         pack_src_format == static_cast<DataFormatType>(DataFormat::Float32);
    bool is_int8_format = pack_src_format == static_cast<DataFormatType>(DataFormat::Int8) || pack_src_format == static_cast<DataFormatType>(DataFormat::UInt8);

    dest_rd_ctrl.f.PCK_DEST_RD_CTRL_Read_32b_data = is_32b_format || dest_datum_width;
    dest_rd_ctrl.f.PCK_DEST_RD_CTRL_Read_int8     = !(dest_datum_width || is_32b_format) && is_int8_format;

    if (pack_dst_format == static_cast<DataFormatType>(DataFormat::UInt8))
    {
        dest_rd_ctrl.f.PCK_DEST_RD_CTRL_Read_unsigned = 1;
    }
    // Round to 10 bit mantissa from fp32 dest
    if (dest_datum_width && (pack_src_format == static_cast<DataFormatType>(DataFormat::Float16)))
    {
        dest_rd_ctrl.f.PCK_DEST_RD_CTRL_Round_10b_mant = 1;
    }
    cfg_reg_rmw_tensix<
        PCK_DEST_RD_CTRL_Read_32b_data_ADDR32,
        PCK_DEST_RD_CTRL_Read_32b_data_SHAMT,
        PCK_DEST_RD_CTRL_Read_32b_data_MASK | PCK_DEST_RD_CTRL_Read_unsigned_MASK | PCK_DEST_RD_CTRL_Round_10b_mant_MASK>(dest_rd_ctrl.val);

    if (IS_BFP_FORMAT(pack_dst_format))
    {
        cache_exponential_section_sizes_in_gprs<true>(num_faces, partial_face);

        // Wait till the MMIO is finished
        TTI_STALLWAIT(p_stall::STALL_THCON, p_stall::TRISC_CFG);

        // Override exp section size for packers 1,2,3
        // Tile header + exp size + datum size
        TTI_REG2FLOP(1, 0, 0, 0, THCON_SEC0_REG1_Row_start_section_size_ADDR32 + 0 - THCON_CFGREG_BASE_ADDR32, p_gpr_pack::EXP0_SEC_SIZE_BFP);
        if ((pack_dst_format & 0x1F) == static_cast<DataFormatType>(DataFormat::Bfp8) ||
            (pack_dst_format & 0x1F) == static_cast<DataFormatType>(DataFormat::Bfp8_b))
        {
            TTI_REG2FLOP(1, 0, 0, 0, THCON_SEC0_REG8_Row_start_section_size_ADDR32 + 0 - THCON_CFGREG_BASE_ADDR32, p_gpr_pack::EXP1_SEC_SIZE_BFP8);
            TTI_REG2FLOP(1, 0, 0, 0, THCON_SEC1_REG1_Row_start_section_size_ADDR32 + 0 - THCON_CFGREG_BASE_ADDR32, p_gpr_pack::EXP2_SEC_SIZE_BFP8);
            TTI_REG2FLOP(1, 0, 0, 0, THCON_SEC1_REG8_Row_start_section_size_ADDR32 + 0 - THCON_CFGREG_BASE_ADDR32, p_gpr_pack::EXP3_SEC_SIZE_BFP8);
        }
        else if (
            (pack_dst_format & 0x1F) == static_cast<DataFormatType>(DataFormat::Bfp4) ||
            (pack_dst_format & 0x1F) == static_cast<DataFormatType>(DataFormat::Bfp4_b))
        {
            TTI_REG2FLOP(1, 0, 0, 0, THCON_SEC0_REG8_Row_start_section_size_ADDR32 + 0 - THCON_CFGREG_BASE_ADDR32, p_gpr_pack::EXP1_SEC_SIZE_BFP4);
            TTI_REG2FLOP(1, 0, 0, 0, THCON_SEC1_REG1_Row_start_section_size_ADDR32 + 0 - THCON_CFGREG_BASE_ADDR32, p_gpr_pack::EXP2_SEC_SIZE_BFP4);
            TTI_REG2FLOP(1, 0, 0, 0, THCON_SEC1_REG8_Row_start_section_size_ADDR32 + 0 - THCON_CFGREG_BASE_ADDR32, p_gpr_pack::EXP3_SEC_SIZE_BFP4);
        }
        else if (
            (pack_dst_format & 0x1F) == static_cast<DataFormatType>(DataFormat::Bfp2) ||
            (pack_dst_format & 0x1F) == static_cast<DataFormatType>(DataFormat::Bfp2_b))
        {
            TTI_REG2FLOP(1, 0, 0, 0, THCON_SEC0_REG8_Row_start_section_size_ADDR32 + 0 - THCON_CFGREG_BASE_ADDR32, p_gpr_pack::EXP1_SEC_SIZE_BFP2);
            TTI_REG2FLOP(1, 0, 0, 0, THCON_SEC1_REG1_Row_start_section_size_ADDR32 + 0 - THCON_CFGREG_BASE_ADDR32, p_gpr_pack::EXP2_SEC_SIZE_BFP2);
            TTI_REG2FLOP(1, 0, 0, 0, THCON_SEC1_REG8_Row_start_section_size_ADDR32 + 0 - THCON_CFGREG_BASE_ADDR32, p_gpr_pack::EXP3_SEC_SIZE_BFP2);
        }
    }
    else if ((pack_dst_format == static_cast<DataFormatType>(DataFormat::Lf8)) || ((pack_dst_format & 0xF) == static_cast<DataFormatType>(DataFormat::Int8)))
    {
        TTI_REG2FLOP(1, 0, 0, 0, THCON_SEC0_REG1_Row_start_section_size_ADDR32 + 0 - THCON_CFGREG_BASE_ADDR32, p_gpr::ZERO);
        TTI_REG2FLOP(1, 0, 0, 0, THCON_SEC0_REG8_Row_start_section_size_ADDR32 + 0 - THCON_CFGREG_BASE_ADDR32, p_gpr::ZERO);
        TTI_REG2FLOP(1, 0, 0, 0, THCON_SEC1_REG1_Row_start_section_size_ADDR32 + 0 - THCON_CFGREG_BASE_ADDR32, p_gpr::ZERO);
        TTI_REG2FLOP(1, 0, 0, 0, THCON_SEC1_REG8_Row_start_section_size_ADDR32 + 0 - THCON_CFGREG_BASE_ADDR32, p_gpr::ZERO);
    }

    // Set l1 address offset
    set_packer_l1_offset(pack_dst_format, face_r_dim);

    TT_SETDMAREG(0, LOWER_HALFWORD(tile_size), 0, LO_16(p_gpr_pack::TILE_HEADER));

    // Workaround for HW bug: tenstorrent/budabackend#1394
    if constexpr (dest_datum_width)
    {
        if (IS_BFP_A_FORMAT(pack_dst_format))
        {
            config.val[3]             = 0; // Only need to modify word[2][15:0]
            config.f.exp_threshold_en = 1;
            config.f.exp_threshold    = 113;
            TT_SETDMAREG(0, UPPER_HALFWORD(config.val[3]), 0, HI_16(p_gpr_pack::TMP_HI));
            TTI_REG2FLOP(1, 0, 0, 0, THCON_SEC0_REG1_Row_start_section_size_ADDR32 + 3 - THCON_CFGREG_BASE_ADDR32, p_gpr_pack::TMP_HI);
            TTI_REG2FLOP(1, 0, 0, 0, THCON_SEC1_REG1_Row_start_section_size_ADDR32 + 3 - THCON_CFGREG_BASE_ADDR32, p_gpr_pack::TMP_HI);
            TTI_REG2FLOP(1, 0, 0, 0, THCON_SEC0_REG8_Row_start_section_size_ADDR32 + 3 - THCON_CFGREG_BASE_ADDR32, p_gpr_pack::TMP_HI);
            TTI_REG2FLOP(1, 0, 0, 0, THCON_SEC1_REG8_Row_start_section_size_ADDR32 + 3 - THCON_CFGREG_BASE_ADDR32, p_gpr_pack::TMP_HI);
        }
        else
        {
            TTI_REG2FLOP(1, 0, 0, 0, THCON_SEC0_REG1_Row_start_section_size_ADDR32 + 3 - THCON_CFGREG_BASE_ADDR32, p_gpr::ZERO);
            TTI_REG2FLOP(1, 0, 0, 0, THCON_SEC1_REG1_Row_start_section_size_ADDR32 + 3 - THCON_CFGREG_BASE_ADDR32, p_gpr::ZERO);
            TTI_REG2FLOP(1, 0, 0, 0, THCON_SEC0_REG8_Row_start_section_size_ADDR32 + 3 - THCON_CFGREG_BASE_ADDR32, p_gpr::ZERO);
            TTI_REG2FLOP(1, 0, 0, 0, THCON_SEC1_REG8_Row_start_section_size_ADDR32 + 3 - THCON_CFGREG_BASE_ADDR32, p_gpr::ZERO);
        }
    }

    cfg_reg_rmw_tensix<ALU_FORMAT_SPEC_REG2_Dstacc_RMW>(pack_src_format);

    // Set packer strides
    set_packer_strides(pack_src_format, pack_dst_format);
}

template <DestDatumWidth::Value dest_datum_width, bool untilize>
inline void configure_pack(
    const uint pack_src_format,
    const uint pack_dst_format,
    const uint tile_size    = 0,
    const uint face_r_dim   = FACE_R_DIM,
    const uint num_faces    = 4,
    const bool partial_face = false,
    const bool narrow_tile  = false,
    const uint relu_config  = 0)
{
    // Get pointer to registers for current state ID
    volatile uint* cfg = get_cfg_pointer();

    if (pack_src_format != pack_dst_format)
    {
        TTI_STALLWAIT(p_stall::STALL_PACK, p_stall::PACK);
        tensix_sync();
    }

    set_packer_strides(pack_src_format, pack_dst_format);

    t6_mutex_acquire(mutex::REG_RMW);

    const uint alu_dst_format = pack_src_format;

    cfg_reg_rmw_tensix<ALU_FORMAT_SPEC_REG2_Dstacc_RMW>(alu_dst_format);

    // Config RELU
    relu_config_u hw_relu_config;
    hw_relu_config.r.STACC_RELU_ApplyRelu     = relu_config & 0xffff;
    hw_relu_config.r.STACC_RELU_ReluThreshold = (relu_config >> 16) & 0xffff;

    constexpr uint hw_relu_mask = STACC_RELU_ApplyRelu_MASK | STACC_RELU_ReluThreshold_MASK;
    cfg_reg_rmw_tensix<STACC_RELU_ApplyRelu_ADDR32, 0, hw_relu_mask>(hw_relu_config.val[0]);

    t6_mutex_release(mutex::REG_RMW);

    set_packer_config<dest_datum_width>(pack_src_format, pack_dst_format, num_faces, partial_face);

    set_packer_l1_offset(pack_dst_format, face_r_dim);

    // PACK_COUNTERS_SEC0_pack_per_xy_plane = cfg_reg_array[3][0 +: 8];
    // PACK_COUNTERS_SEC0_pack_reads_per_xy_plane = cfg_reg_array[3][8 +: 8];
    // PACK_COUNTERS_SEC0_pack_xys_per_tile = cfg_reg_array[3][16 +: 7];
    // PACK_COUNTERS_SEC0_pack_yz_transposed = cfg_reg_array[3][23 +: 1];
    pack_counters_u pack_counters;
    pack_counters.val                       = 0;
    pack_counters.f.pack_reads_per_xy_plane = face_r_dim; // Number of reads per face
                                                          // Used for resetting tile position generator for edge masks
    for (uint i = 0; i < 4; i++)
    {
        cfg[PACK_COUNTERS_SEC0_pack_per_xy_plane_ADDR32 + i] = pack_counters.val; // disable auto last generation
    }

    pck_edge_offset_u pck_edge_offset;
    pck_edge_offset.val    = 0;
    pck_edge_offset.f.mask = 0xffff;

    cfg[PCK_EDGE_OFFSET_SEC0_mask_ADDR32]                = pck_edge_offset.val;
    cfg[TILE_ROW_SET_MAPPING_0_row_set_mapping_0_ADDR32] = 0x0; // All packers use row set mapping 0, edge offset 0 mask

    regfile[p_gpr_pack::TILE_HEADER]     = tile_size;
    regfile[p_gpr_pack::TILE_HEADER + 1] = 0;
    regfile[p_gpr_pack::TILE_HEADER + 2] = 0;
    regfile[p_gpr_pack::TILE_HEADER + 3] = 0;
    sync_regfile_write(p_gpr_pack::TILE_HEADER + 3);

    const uint face_dim = face_r_dim * FACE_C_DIM;

    // To untilize narrow tile (32x16) we just pack 2 faces back to back
    // Number of datums to pack per row
    const uint pack_x_dim = (narrow_tile || !untilize) ? face_dim : FACE_R_DIM;

    TT_SETADCXX(p_setadc::PAC, pack_x_dim - 1, 0x0);
}

inline uint8_t get_packer_dest_offset_index()
{
    return (dest_offset_id ? p_gpr_pack::DEST_OFFSET_HI : p_gpr_pack::DEST_OFFSET_LO);
}

inline uint32_t get_packer_dest_offset()
{
    return (dest_offset_id ? DEST_REGISTER_HALF_SIZE : 0x0);
}

inline void flip_packer_dest_offset_id()
{
    dest_offset_id = 1 - dest_offset_id;
}

// Flip packer dest register offset to 0 or DEST_REGISTER_HALF_SIZE
// flip-flopping between two halves
template <DstSync Dst>
inline void select_packer_dest_registers()
{
    if constexpr (Dst == DstSync::SyncFull)
    {
        TTI_WRCFG(p_gpr_pack::DEST_OFFSET_LO, p_cfg::WRCFG_128b, DEST_TARGET_REG_CFG_PACK_SEC0_Offset_ADDR32);
    }
    else
    {
        TT_WRCFG(get_packer_dest_offset_index(), p_cfg::WRCFG_128b, DEST_TARGET_REG_CFG_PACK_SEC0_Offset_ADDR32);
    }
    TTI_DMANOP;
    TTI_DMANOP;
}

// Program packer destination addresses from GPRs
template <PackSelMask PackSel = PACK_ALL>
inline void program_packer_destination(uint32_t addr, bool restore = true)
{
    uint32_t new_l1_addr = (1 << 31) | addr;
    TT_SETDMAREG(0, LOWER_HALFWORD(addr), 0, LO_16(p_gpr_pack::OUTPUT_ADDR));
    TT_SETDMAREG(0, UPPER_HALFWORD(new_l1_addr), 0, HI_16(p_gpr_pack::OUTPUT_ADDR));

    // TTI_STALLWAIT(p_stall::STALL_THCON, p_stall::PACK);
    TTI_REG2FLOP(1, 0, 0, 0, THCON_SEC0_REG1_L1_Dest_addr_ADDR32 - THCON_CFGREG_BASE_ADDR32, p_gpr_pack::OUTPUT_ADDR);

    TTI_PACR(ADDR_MOD_2, 0, 0xf, 0, 0, 1, 0); // pack flush

    if (restore)
    {
        TT_SETDMAREG(0, UPPER_HALFWORD(addr), 0, HI_16(p_gpr_pack::OUTPUT_ADDR));
    }
}

template <uint32_t block_ct_dim, uint32_t full_ct_dim, bool diagonal = false, uint32_t row_num_datums = TILE_C_DIM>
inline void program_packer_untilized_destination(const uint32_t addr, const uint32_t pack_dst_format)
{
    if constexpr (diagonal)
    {
        const uint32_t block_size  = SCALE_DATUM_SIZE(pack_dst_format, FACE_C_DIM);
        constexpr uint32_t offset0 = 0;
        const uint32_t offset1     = (1 * block_size) / 16;
        // const uint32_t offset2 = (2*block_size)/16;
        // const uint32_t offset3 = (3*block_size)/16;

        TT_SETDMAREG(0, LOWER_HALFWORD(addr + offset0), 0, LO_16(p_gpr_pack::OUTPUT_ADDR + 0));
        TT_SETDMAREG(0, UPPER_HALFWORD(addr + offset0), 0, HI_16(p_gpr_pack::OUTPUT_ADDR + 0));
        TT_SETDMAREG(0, LOWER_HALFWORD(addr + offset1), 0, LO_16(p_gpr_pack::OUTPUT_ADDR + 1));
        TT_SETDMAREG(0, UPPER_HALFWORD(addr + offset1), 0, HI_16(p_gpr_pack::OUTPUT_ADDR + 1));
        // TT_SETDMAREG(0, LOWER_HALFWORD(addr+offset2), 0, LO_16(p_gpr_pack::OUTPUT_ADDR+2));
        // TT_SETDMAREG(0, UPPER_HALFWORD(addr+offset2), 0, HI_16(p_gpr_pack::OUTPUT_ADDR+2));
        // TT_SETDMAREG(0, LOWER_HALFWORD(addr+offset3), 0, LO_16(p_gpr_pack::OUTPUT_ADDR+3));
        // TT_SETDMAREG(0, UPPER_HALFWORD(addr+offset3), 0, HI_16(p_gpr_pack::OUTPUT_ADDR+3));

        TTI_REG2FLOP(1, 0, 0, 0, THCON_SEC0_REG1_L1_Dest_addr_ADDR32 - THCON_CFGREG_BASE_ADDR32, p_gpr_pack::OUTPUT_ADDR);
        TTI_REG2FLOP(1, 0, 0, 0, THCON_SEC0_REG8_L1_Dest_addr_ADDR32 - THCON_CFGREG_BASE_ADDR32, p_gpr_pack::OUTPUT_ADDR + 1);
        // TTI_REG2FLOP(1,0,0,0,THCON_SEC1_REG1_L1_Dest_addr_ADDR32-THCON_CFGREG_BASE_ADDR32, p_gpr_pack::OUTPUT_ADDR+2);
        // TTI_REG2FLOP(1,0,0,0,THCON_SEC1_REG8_L1_Dest_addr_ADDR32-THCON_CFGREG_BASE_ADDR32, p_gpr_pack::OUTPUT_ADDR+3);

        TTI_PACR(ADDR_MOD_2, 0, 0xf, 0, 0, 1, 0); // pack flush
    }
    else
    {
        // Each packer packs 8 rows of full_ct_dim*TILE_C_DIM datums
        const uint32_t block_size  = SCALE_DATUM_SIZE(pack_dst_format, full_ct_dim * TILE_C_DIM * (TILE_R_DIM / 4));
        constexpr uint32_t offset0 = 0;
        const uint32_t offset1     = (1 * row_num_datums * block_size) / 16 / TILE_C_DIM;
        const uint32_t offset2     = (2 * row_num_datums * block_size) / 16 / TILE_C_DIM;
        const uint32_t offset3     = (3 * row_num_datums * block_size) / 16 / TILE_C_DIM;

        TT_SETDMAREG(0, LOWER_HALFWORD(addr + offset0), 0, LO_16(p_gpr_pack::OUTPUT_ADDR + 0));
        TT_SETDMAREG(0, UPPER_HALFWORD(addr + offset0), 0, HI_16(p_gpr_pack::OUTPUT_ADDR + 0));
        TT_SETDMAREG(0, LOWER_HALFWORD(addr + offset1), 0, LO_16(p_gpr_pack::OUTPUT_ADDR + 1));
        TT_SETDMAREG(0, UPPER_HALFWORD(addr + offset1), 0, HI_16(p_gpr_pack::OUTPUT_ADDR + 1));
        TT_SETDMAREG(0, LOWER_HALFWORD(addr + offset2), 0, LO_16(p_gpr_pack::OUTPUT_ADDR + 2));
        TT_SETDMAREG(0, UPPER_HALFWORD(addr + offset2), 0, HI_16(p_gpr_pack::OUTPUT_ADDR + 2));
        TT_SETDMAREG(0, LOWER_HALFWORD(addr + offset3), 0, LO_16(p_gpr_pack::OUTPUT_ADDR + 3));
        TT_SETDMAREG(0, UPPER_HALFWORD(addr + offset3), 0, HI_16(p_gpr_pack::OUTPUT_ADDR + 3));

        TTI_REG2FLOP(1, 0, 0, 0, THCON_SEC0_REG1_L1_Dest_addr_ADDR32 - THCON_CFGREG_BASE_ADDR32, p_gpr_pack::OUTPUT_ADDR);
        TTI_REG2FLOP(1, 0, 0, 0, THCON_SEC0_REG8_L1_Dest_addr_ADDR32 - THCON_CFGREG_BASE_ADDR32, p_gpr_pack::OUTPUT_ADDR + 1);
        TTI_REG2FLOP(1, 0, 0, 0, THCON_SEC1_REG1_L1_Dest_addr_ADDR32 - THCON_CFGREG_BASE_ADDR32, p_gpr_pack::OUTPUT_ADDR + 2);
        TTI_REG2FLOP(1, 0, 0, 0, THCON_SEC1_REG8_L1_Dest_addr_ADDR32 - THCON_CFGREG_BASE_ADDR32, p_gpr_pack::OUTPUT_ADDR + 3);

        TTI_PACR(ADDR_MOD_2, 0, 0xf, 0, 0, 1, 0); // pack flush
    }
}

inline void program_packer_dest_offset_registers(uint32_t dest_tile_offset)
{
    TT_SETDMAREG(0, LOWER_HALFWORD(dest_tile_offset), 0, LO_16(p_gpr_pack::TEMP_TILE_OFFSET));
    TT_SETDMAREG(0, UPPER_HALFWORD(dest_tile_offset), 0, HI_16(p_gpr_pack::TEMP_TILE_OFFSET));
    TTI_WRCFG(p_gpr_pack::TEMP_TILE_OFFSET, p_cfg::WRCFG_32b, PCK0_ADDR_BASE_REG_0_Base_ADDR32);
    TTI_DMANOP;
    TTI_DMANOP;
}

inline void reconfigure_packer_l1_acc(const std::uint32_t pack_l1_acc)
{
    // assumes all configured packers have these fields as common values
    //  pack_config_u pack_config;
    //  pack_config.val[3] = 0;
    //  pack_config.f.pack_l1_acc_disable_pack_zero_flag = pack_l1_acc ? (0b11) : (0b00);

    // TT_SETDMAREG(0, pack_config.val[3] & 0xffff, 0, LO_16(p_gpr_pack::TMP0));
    // TT_SETDMAREG(0, (pack_config.val[3] >> 16) & 0xffff, 0, HI_16(p_gpr_pack::TMP0));
    // TTI_WRCFG(p_gpr_pack::TMP0, p_cfg::WRCFG_32b, THCON_SEC0_REG1_Pack_L1_Acc_ADDR32);
    // TTI_WRCFG(p_gpr_pack::TMP0, p_cfg::WRCFG_32b, THCON_SEC0_REG8_Pack_L1_Acc_ADDR32);
    // TTI_WRCFG(p_gpr_pack::TMP0, p_cfg::WRCFG_32b, THCON_SEC1_REG1_Pack_L1_Acc_ADDR32);
    // TTI_WRCFG(p_gpr_pack::TMP0, p_cfg::WRCFG_32b, THCON_SEC1_REG8_Pack_L1_Acc_ADDR32);
    // TTI_DMANOP;TTI_DMANOP;

    // TTI_STALLWAIT(p_stall::STALL_PACK, p_stall::TRISC_CFG);

    const uint32_t pack_l1_acc_disable_pack_zero_flag = pack_l1_acc ? (0b11) : (0b00);

    cfg_reg_rmw_tensix<
        THCON_SEC0_REG1_Pack_L1_Acc_ADDR32,
        THCON_SEC0_REG1_Pack_L1_Acc_SHAMT,
        THCON_SEC0_REG1_Disable_pack_zero_flags_MASK | THCON_SEC0_REG1_Pack_L1_Acc_MASK>(pack_l1_acc_disable_pack_zero_flag);
    cfg_reg_rmw_tensix<
        THCON_SEC0_REG8_Pack_L1_Acc_ADDR32,
        THCON_SEC0_REG8_Pack_L1_Acc_SHAMT,
        THCON_SEC0_REG8_Disable_pack_zero_flags_MASK | THCON_SEC0_REG8_Pack_L1_Acc_MASK>(pack_l1_acc_disable_pack_zero_flag);
    cfg_reg_rmw_tensix<
        THCON_SEC1_REG1_Pack_L1_Acc_ADDR32,
        THCON_SEC1_REG1_Pack_L1_Acc_SHAMT,
        THCON_SEC1_REG1_Disable_pack_zero_flags_MASK | THCON_SEC1_REG1_Pack_L1_Acc_MASK>(pack_l1_acc_disable_pack_zero_flag);
    cfg_reg_rmw_tensix<
        THCON_SEC1_REG8_Pack_L1_Acc_ADDR32,
        THCON_SEC1_REG8_Pack_L1_Acc_SHAMT,
        THCON_SEC1_REG8_Disable_pack_zero_flags_MASK | THCON_SEC1_REG8_Pack_L1_Acc_MASK>(pack_l1_acc_disable_pack_zero_flag);
}

// Write tile header to l1
inline void write_tile_header()
{
    TTI_STOREIND(1, 0, p_ind::LD_16B, LO_16(0), p_ind::INC_NONE, p_gpr_pack::TILE_HEADER, p_gpr_pack::OUTPUT_ADDR);
}

// READERS FOR CONFIG STRUCTS

inline pack_config_t read_pack_config_helper(uint32_t reg_addr, const volatile uint tt_reg_ptr* cfg)
{
    pack_config_u config = {.val = 0};

    config.val[0] = cfg[reg_addr];
    config.val[1] = cfg[reg_addr + 1];
    config.val[2] = cfg[reg_addr + 2];
    config.val[3] = cfg[reg_addr + 3];

    return config.f;
}

inline std::array<pack_config_t, NUM_PACKERS> read_pack_config()
{
    std::array<pack_config_t, NUM_PACKERS> config_vec;

    // Get pointer to registers for current state ID
    volatile uint tt_reg_ptr* cfg = get_cfg_pointer();

    config_vec[0] = read_pack_config_helper(THCON_SEC0_REG1_Row_start_section_size_ADDR32, cfg);
    config_vec[1] = read_pack_config_helper(THCON_SEC0_REG8_Row_start_section_size_ADDR32, cfg);
    config_vec[2] = read_pack_config_helper(THCON_SEC1_REG1_Row_start_section_size_ADDR32, cfg);
    config_vec[3] = read_pack_config_helper(THCON_SEC1_REG8_Row_start_section_size_ADDR32, cfg);

    return config_vec;
}

inline relu_config_t read_relu_config()
{
    relu_config_u config;

    // Get pointer to registers for current state ID
    volatile uint tt_reg_ptr* cfg = get_cfg_pointer();
    config.val[0]                 = cfg[ALU_ACC_CTRL_Zero_Flag_disabled_src_ADDR32];

    return config.r;
}

inline dest_rd_ctrl_t read_dest_rd_ctrl()
{
    dest_rd_ctrl_u dest;

    // Get pointer to registers for current state ID
    volatile uint tt_reg_ptr* cfg = get_cfg_pointer();

    dest.val = cfg[PCK_DEST_RD_CTRL_Read_32b_data_ADDR32];

    return dest.f;
}

inline pck_edge_offset_t read_pack_edge_offset_helper(uint32_t reg_addr, const volatile uint tt_reg_ptr* cfg)
{
    pck_edge_offset_u edge = {.val = 0};
    edge.val               = cfg[reg_addr];

    return edge.f;
}

inline std::array<pck_edge_offset_t, NUM_PACKERS> read_pack_edge_offset()
{
    std::array<pck_edge_offset_t, NUM_PACKERS> edge_vec;

    // Get pointer to registers for current state ID
    volatile uint tt_reg_ptr* cfg = get_cfg_pointer();

    edge_vec[0] = read_pack_edge_offset_helper(PCK_EDGE_OFFSET_SEC0_mask_ADDR32, cfg);
    edge_vec[1] = read_pack_edge_offset_helper(PCK_EDGE_OFFSET_SEC1_mask_ADDR32, cfg);
    edge_vec[2] = read_pack_edge_offset_helper(PCK_EDGE_OFFSET_SEC2_mask_ADDR32, cfg);
    edge_vec[3] = read_pack_edge_offset_helper(PCK_EDGE_OFFSET_SEC3_mask_ADDR32, cfg);

    return edge_vec;
}

inline pack_counters_t read_pack_counters_helper(uint32_t reg_addr, const volatile uint tt_reg_ptr* cfg)
{
    pack_counters_u counters = {.val = 0};
    counters.val             = cfg[reg_addr];

    return counters.f;
}

inline std::array<pack_counters_t, NUM_PACKERS> read_pack_counters()
{
    std::array<pack_counters_t, NUM_PACKERS> counters_vec;

    // Get pointer to registers for current state ID
    volatile uint tt_reg_ptr* cfg = get_cfg_pointer();

    counters_vec[0] = read_pack_counters_helper(PACK_COUNTERS_SEC0_pack_per_xy_plane_ADDR32, cfg);
    counters_vec[1] = read_pack_counters_helper(PACK_COUNTERS_SEC1_pack_per_xy_plane_ADDR32, cfg);
    counters_vec[2] = read_pack_counters_helper(PACK_COUNTERS_SEC2_pack_per_xy_plane_ADDR32, cfg);
    counters_vec[3] = read_pack_counters_helper(PACK_COUNTERS_SEC3_pack_per_xy_plane_ADDR32, cfg);

    return counters_vec;
}

} // namespace ckernel::packer<|MERGE_RESOLUTION|>--- conflicted
+++ resolved
@@ -380,11 +380,7 @@
     TTI_REG2FLOP(2, 0, 0, 0, THCON_SEC1_REG8_L1_Dest_addr_ADDR32 - THCON_CFGREG_BASE_ADDR32, p_gpr_pack::TMP_LO);
 }
 
-<<<<<<< HEAD
 template <DestDatumWidth::Value dest_datum_width>
-inline void reconfig_packer_data_format(const uint pack_src_format, const uint pack_dst_format, const uint tile_size = 0, const uint face_r_dim = FACE_R_DIM)
-=======
-template <bool is_fp32_dest_acc_en>
 inline void reconfig_packer_data_format(
     const uint pack_src_format,
     const uint pack_dst_format,
@@ -392,7 +388,6 @@
     const uint face_r_dim   = FACE_R_DIM,
     const uint num_faces    = 4,
     const bool partial_face = false)
->>>>>>> 58e4e4fd
 {
     // Configure packers
     pack_config_u config;
