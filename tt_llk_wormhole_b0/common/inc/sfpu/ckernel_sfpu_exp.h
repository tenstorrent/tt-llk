// SPDX-FileCopyrightText: © 2025 Tenstorrent AI ULC
//
// SPDX-License-Identifier: Apache-2.0

#pragma once

#include <limits>

#include "ckernel_sfpu_recip.h"
#include "llk_defs.h"
#include "sfpi.h"
#include "sfpi_fp16.h"

namespace ckernel::sfpu
{

sfpi_inline sfpi::vFloat _sfpu_exp_(sfpi::vFloat val)
{
    // If exponent is > -1 extract it and replace with -1
    sfpi::vInt exp = exexp(val);
    v_if (exp >= 0)
    {
        val = setexp(val, 126);
    }
    v_endif;

    // Run series in Horner form
    sfpi::vFloat tmp = val * sfpi::vConst0p8373 + sfpi::s2vFloat16b(0.863281);
    val              = val * tmp + sfpi::vConst1;

    v_if (exp >= 0)
    {
        val = val * val;
        for (int s_iter = 0; s_iter < 7; s_iter++)
        {
            exp = exp - 1;
            // Narrow predication on each loop
            v_and(exp >= 0);
            val = val * val;
        }
    }
    v_endif;

    return val;
}

template <ApproximationMode APPROX_MODE>
sfpi_inline sfpi::vFloat _calculate_exponential_body_(sfpi::vFloat in)
{
    sfpi::vFloat out;

    if constexpr (APPROX_MODE == ApproximationMode::Fast)
    {
        constexpr int FRAC_BITS = 3;
        constexpr uint SP_BIAS  = 127 << FRAC_BITS;

        // * by 1/ln2 and add convert to 7.3 FxP format
        sfpi::vFloat vConstLn2Recip = sfpi::vConstFloatPrgm0;
        sfpi::vFloat conv           = in * vConstLn2Recip;

        // Clear exp bits
        sfpi::vInt c23_73 = p_exp::C23_73;
        sfpi::vInt tmp    = sfpi::reinterpret<sfpi::vInt>(conv) - c23_73;

        // Add bias
        tmp += SP_BIAS;

        // SHL to move integer bits to exponent
        out = sfpi::reinterpret<sfpi::vFloat>(tmp << (10 - FRAC_BITS));
    }
    else
    {
        // Force sign to 0 (make number positive)
        out = _sfpu_exp_(sfpi::setsgn(in, 0));

        v_if (in < 0)
        {
            out = _sfpu_reciprocal_<2>(out);
        }
        v_endif;
    }

    return out;
}

inline sfpi::vFloat _calculate_exponential_approx_(sfpi::vFloat in)
{
    // * by 1/ln2 and add convert to 7.3 FxP format
    sfpi::vFloat vConstLn2Recip = sfpi::vConstFloatPrgm0;
    sfpi::vFloat c23_73         = sfpi::vConstFloatPrgm1;
    sfpi::vInt adj_exp          = sfpi::vConstIntPrgm2;
    in                          = in * vConstLn2Recip + c23_73;

    // Remove Exponent of 7 and bias the Mantissa to 127.
    sfpi::vInt in_short = adj_exp + sfpi::reinterpret<sfpi::vInt>(in);

    // SHL to move integer bits to exponent
    in_short <<= 10 - p_exp::FRAC_BITS;
    return sfpi::reinterpret<sfpi::vFloat>(in_short);
}

template <ApproximationMode APPROX_MODE, bool SCALE_EN, bool SKIP_POSITIVE_CHECK>
inline sfpi::vFloat _calculate_exponential_piecewise_(sfpi::vFloat in, const uint16_t exp_base_scale_factor /* 1.0f in BF16 */)
{
    // This function is used to calculate the exponential of a value in a more accurate manner.
    sfpi::vFloat result = 0.0f;
    if constexpr (SCALE_EN)
    {
        in = in * sfpi::s2vFloat16b(exp_base_scale_factor);
    }
    if constexpr (APPROX_MODE == ApproximationMode::Fast)
    {
        if constexpr (!SKIP_POSITIVE_CHECK)
        {
            v_if (in >= 89)
            {
                // Algorithm is incorrect for inputs >= 89, so saturate output to infinity.
                sfpi::vFloat in_inf = std::numeric_limits<float>::infinity();
                result              = in_inf;
            }
            v_elseif (in < -42)
            {
                // Algorithm is incorrect for inputs < -42, so saturate output to 0.
                result = 0.0f;
            }
            v_else
            {
                result = _calculate_exponential_approx_(in);
            }
            v_endif;
        }
        else
        {
            // SKIP_POSITIVE_CHECK is true, so user is responsible for ensuring inputs are <= 89.
            v_if (in < -42)
            {
                result = 0.0f;
            }
            v_else
            {
                result = _calculate_exponential_approx_(in);
            }
            v_endif;
        }
    }
    else
    {
        result = _sfpu_exp_(sfpi::setsgn(in, 0));

        v_if (in < 0)
        {
            result = _sfpu_reciprocal_<2>(result);
        }
        v_endif;
    }

    return result;
}

template <ApproximationMode APPROX_MODE, bool SCALE_EN, int ITERATIONS, bool FAST_APPROX, bool SKIP_POSITIVE_CHECK>
void _calculate_exponential_(const uint16_t exp_base_scale_factor /* 1.0f in BF16 */)
{
    if constexpr (FAST_APPROX && APPROX_MODE == ApproximationMode::Fast)
    {
        // Sanitize the input values by loading from DEST, comparing against the value -88.5, and if the input value is more negative than that, swap the input
        // value with -88.5 and store back to DEST
        //  - in other words, after the sanitize step, the values in DEST will be in the range {-88.5 , +inf}

        // Macro Sequence Register 1 configured to read back in the original values from dest, sanitize them to a range we can handle, and then store them back
        // to dest
        //  LD     : bring in the original value from DEST (y)
        //  MAD    : unused
        //  ROUND  : unused
        //  SIMPLE : SWAP the larger value of y and -88.5 into the LREG
        //  STORE  : store the sanitized value back to dest
        TTI_SFPLOADMACRO(
            4,
            0,
            3,
            0);     // MACRO Sequence Register 1: LD, SWAP, STORE - uses LREG[0] for loaded value - Dest offset  0 is targeting the even columns for rows   3: 0
        TTI_SFPNOP; // NOP is necessary because the SWAP operation takes 2 cycles and unfortunately is not pipelined
        TTI_SFPLOADMACRO(
            5,
            0,
            3,
            2); // MACRO Sequence Register 1: LD, SWAP, STORE - uses LREG[1] for loaded value - Dest offset  2 is targeting the odd  columns for rows   3: 0
        TTI_SFPNOP;
        TTI_SFPLOADMACRO(
            6,
            0,
            3,
            4); // MACRO Sequence Register 1: LD, SWAP, STORE - uses LREG[2] for loaded value - Dest offset  4 is targeting the even columns for rows   7: 4
        TTI_SFPNOP;
        TTI_SFPLOADMACRO(
            7,
            0,
            3,
            6); // MACRO Sequence Register 1: LD, SWAP, STORE - uses LREG[3] for loaded value - Dest offset  6 is targeting the odd  columns for rows   7: 4
        TTI_SFPNOP;
        TTI_SFPLOADMACRO(
            4,
            0,
            3,
            8); // MACRO Sequence Register 1: LD, SWAP, STORE - uses LREG[0] for loaded value - Dest offset  8 is targeting the even columns for rows  11: 8
        TTI_SFPNOP;
        TTI_SFPLOADMACRO(
            5,
            0,
            3,
            10); // MACRO Sequence Register 1: LD, SWAP, STORE - uses LREG[1] for loaded value - Dest offset 10 is targeting the even columns for rows  11: 8
        TTI_SFPNOP;
        TTI_SFPLOADMACRO(
            6,
            0,
            3,
            12); // MACRO Sequence Register 1: LD, SWAP, STORE - uses LREG[2] for loaded value - Dest offset 12 is targeting the odd  columns for rows  15:12
        TTI_SFPNOP;
        TTI_SFPLOADMACRO(
            7,
            0,
            3,
            14); // MACRO Sequence Register 1: LD, SWAP, STORE - uses LREG[3] for loaded value - Dest offset 14 is targeting the even columns for rows  15:12
        // NOP not needed in this spot because the next LoadMacro is a computational macro which doesn't immediately use the SIMPLE unit

        // Macro Sequence Register 0 configured to read back in the sanitized values and calculate the approximate exponential value
        //  LD     : the sanitized value from DEST (y)
        //  MAD    : compute (A * y) + (B-C)  , where A = (2^8)/ln(2) , B = 127 * (2^8) , C = Adjustment parameter of roughly 11.2 to minimize error
        //  ROUND  : convert the MAD result from FP32 to a 16-bit unsigned integer using stochastic rounding
        //  SIMPLE : shift the 16-bit integer to the left by 15 bits to place the MSB of the computed value into the MSB of the exponent bits of the fp32 format
        //  STORE  : store the shifted value back to dest
        TTI_SFPLOADMACRO(0, 0, 3, 0);  // MACRO Sequence Register 0: LD, MAD, ROUND, SHIFT and STORE - uses LREG[0] for loading and intermediate results - Dest
                                       // offset  0 is targeting the even columns for rows   3: 0
        TTI_SFPLOADMACRO(1, 0, 3, 2);  // MACRO Sequence Register 0: LD, MAD, ROUND, SHIFT and STORE - uses LREG[1] for loading and intermediate results - Dest
                                       // offset  2 is targeting the odd  columns for rows   3: 0
        TTI_SFPLOADMACRO(2, 0, 3, 4);  // MACRO Sequence Register 0: LD, MAD, ROUND, SHIFT and STORE - uses LREG[2] for loading and intermediate results - Dest
                                       // offset  4 is targeting the even columns for rows   7: 4
        TTI_SFPLOADMACRO(3, 0, 3, 6);  // MACRO Sequence Register 0: LD, MAD, ROUND, SHIFT and STORE - uses LREG[3] for loading and intermediate results - Dest
                                       // offset  6 is targeting the odd  columns for rows   7: 4
        TTI_SFPLOADMACRO(0, 0, 3, 8);  // MACRO Sequence Register 0: LD, MAD, ROUND, SHIFT and STORE - uses LREG[0] for loading and intermediate results - Dest
                                       // offset  8 is targeting the even columns for rows  11: 8
        TTI_SFPLOADMACRO(1, 0, 3, 10); // MACRO Sequence Register 0: LD, MAD, ROUND, SHIFT and STORE - uses LREG[1] for loading and intermediate results - Dest
                                       // offset 10 is targeting the even columns for rows  11: 8
        TTI_SFPLOADMACRO(2, 0, 3, 12); // MACRO Sequence Register 0: LD, MAD, ROUND, SHIFT and STORE - uses LREG[2] for loading and intermediate results - Dest
                                       // offset 12 is targeting the odd  columns for rows  15:12
        TTI_SFPLOADMACRO(3, 0, 3, 14); // MACRO Sequence Register 0: LD, MAD, ROUND, SHIFT and STORE - uses LREG[3] for loading and intermediate results - Dest
                                       // offset 14 is targeting the even columns for rows  15:12
        // NOP needed to allow time for the final Computation Loadmacro to complete before returning to the Sanitation Loadmacro at the top for the next
        // iteration
        //  - to be completely safe, use 3 NOP; in practice 1 seems to be enough, probably because the overhead of the DEST INCRW stuff introduces 2 cycles of
        //  delay
        TTI_SFPNOP;
        // TTI_SFPNOP;
        // TTI_SFPNOP;
    }
    else
    {
        // Unroll 8 best for approx, unroll 0 for precise, compiler figures this out
        for (int d = 0; d < ITERATIONS; d++)
        {
            sfpi::vFloat val    = sfpi::dst_reg[0];
            sfpi::vFloat result = _calculate_exponential_piecewise_<APPROX_MODE, SCALE_EN, SKIP_POSITIVE_CHECK>(val, exp_base_scale_factor);
            sfpi::dst_reg[0]    = result;
            sfpi::dst_reg++;
        }
    }
}

constexpr auto bits = [](float x) constexpr { return __builtin_bit_cast(std::uint32_t, x); };
constexpr auto lo16 = [](float x) constexpr { return static_cast<std::uint16_t>(bits(x) & 0xFFFFu); };
constexpr auto hi16 = [](float x) constexpr { return static_cast<std::uint16_t>(bits(x) >> 16); };

template <ApproximationMode APPROX_MODE, bool FAST_APPROX, uint32_t scale /* 1.0f in FP32 */>
inline void _init_exponential_()
{
    if constexpr (FAST_APPROX && APPROX_MODE == ApproximationMode::Fast)
    {
        // Algorithm is adapted from:
        //      A Fast, Compact Approximation of the Exponential Function
        //      Nicol N. Schraudolph
        //      IDSIA, Lugano, Switzerland

        // First, set up constant values which are needed for the computation
        //      We will first sanitize the input values (y) to be in the range that won't cause underflow, which for our hardware means we need to limit
        //      negative values to be greater than or equal to -88.5 The computation that is needed is (A * y) + (B - C) , where A = (2^8)/ln(2) , B = 127 *
        //      (2^8) , C = Adjustment parameter of roughly 11.2 to minimize error
        //          - NOTE: we would like to be able to use 2^23 instead of 2^8 and compute a 32-bit quantity, but our hardware only supports rounding FP32 into
        //          a 16-bit integer, so we use 2^8 and then shift left by 15 bits after rounding
        //      So we will set up the following constants:
        //          LREG[14] =       =    -88.5               = 0xc2b10000
        //          LREG[12] = A     =    369.329925537109375 = 0x43b8aa3b
        //          LREG[13] = (B-C) =  32500.818359375       = 0x46fde9a3

        constexpr float LN2_RECIP = 1.4426950408889634f;
        constexpr float A         = 256.0f * LN2_RECIP;
        constexpr float B_minus_C = 32500.818359375f;
        constexpr float THRESHOLD = -88.5f;

        constexpr float scale_fp32 = __builtin_bit_cast(float, scale);

        constexpr float A_scaled         = A * scale_fp32;
        constexpr float THRESHOLD_scaled = THRESHOLD / scale_fp32;

        TTI_SFPLOADI(0, 0xA, lo16(THRESHOLD_scaled));
        TTI_SFPLOADI(0, 0x8, hi16(THRESHOLD_scaled));
        TTI_SFPCONFIG(0, 14, 0); // SFPCONFIG Dest 14 = LREG[14] =            -88.5               = 0xc2b10000

        TTI_SFPLOADI(0, 0xA, lo16(A_scaled));
        TTI_SFPLOADI(0, 0x8, hi16(A_scaled));
        TTI_SFPCONFIG(0, 12, 0); // SFPCONFIG Dest 12 = LREG[12] = A     =    369.329925537109375 = 0x43b8aa3b

        TTI_SFPLOADI(0, 0xA, lo16(B_minus_C));
        TTI_SFPLOADI(0, 0x8, hi16(B_minus_C));
        TTI_SFPCONFIG(0, 13, 0); // SFPCONFIG Dest 13 = LREG[13] = (B-C) =  32500.818359375       = 0x46fde9a3

        // Next, set up the macro instructions which will be necessary
        //  - for the sanitize function: we will need a SWAP instruction
        //  - for the main computation function: we will need MAD, ROUND, and SHIFT instructions

        // There are two ways to program the macro instruction registers, and this setup leverages both ways
        //  - we can either use the SFPCONFIG flow, by setting up the bits of the instruction into LREG[0] and then targeting the Macro instruction register
        //  - or we can use the shortcut / backdoor load method which relies on having some illegal destination register values as part of the instruction

        // Use SFPCONFIG method for the SWAP instruction, since we want the SWAP itself to use a destination register which is not normally a legal value
        //      (we are cheating a bit here, since we only care about one half of the swap and we want to use a constant for the other half)
        //
        //              imm12 = 0,       lreg_src_c = 0 (will be fed by value loaded from Dest into Loadmacro lreg_dest),  lreg_dest = LREG[14] = - 88.5,
        //              instr_mod1 = 1 swap the values with the larger of the two ending up in lreg_dest -> but we will use the Loadmacro lreg_dest register as
        //              output
        // TTI_SFP_SWAP(0,               0,                                                                                14,                            1);
        TTI_SFPLOADI(0, 0xA, 0x00E1);
        TTI_SFPLOADI(0, 0x8, 0x9200);
        TTI_SFPCONFIG(0, 0, 0); // SFPCONFIG Dest 0 = Programmable Macro instruction 0: TTI_SFPSWAP(0, 0, 14, 1); // compare against LREG[14] (-88.5), and put
                                // the larger value into LREG[loadmacro_lreg_dest]
        TTI_SFPNOP;

        // Backdoor load of Macro Instruction 1
        // Dummy version of MAD instruction with lreg_dest = 4'b11_01 = 13 to install into Programmable Macro instruction register 1, which is Macro Instruction
        // Register 5
        TTI_SFPMAD(12, 0, 13, 13, 0); // MACRO Instruction 1 <--- lreg X = lreg[12] (A) * lreg[0] (y) + lreg[13] (B-C)

        // Backdoor load of Macro Instruction 2
        // ROUND instruction to convert FP32 result into an integer value (int16)
        //                Stochastic = 0,  Imm(Descale),  SrcB(unused),   SrcC(input value),  Lreg_dest = 14 to install in Programmable Macro Instruction reg
        //                2'b10,  instr_mod1 = 14 to treat input as fp32, output as unsigned int16, use imm as descale
        TTI_SFP_STOCH_RND(0, 0, 0, 0, 14, 14); // Round to unsigned Int16

        // Backdoor load of Macro Instruction 3
        // If using the unsigned int rounding mode, then shift by 15; SHL to move integer bits to exponent;
        TTI_SFPSHFT(15, 0, 15, 1); // imm = 15 to shift left by 15 bits; lreg_c = 0 (will use macro reg); lreg_dest = 15 to install in Programmable Macro
                                   // Instruction reg 2'b11, which is Macro Instruction Register 7

        // So at this point, we have the following instructions loaded into our macro registers:
        //
        // 00: (no macro instruction, just execute whatever is issued from Tensix) <-- these are fixed / not programmable
        // 01: ( Rsvd                                                            ) <-- these are fixed / not programmable
        // 02: ( NOP                                                             ) <-- these are fixed / not programmable
        // 03: ( SFPSTORE                                                        ) <-- these are fixed / not programmable
        // 04: TTI_SFPSWAP       (0, 0, 11, 1)
        // 05: TTI_SFPMAD        (12, 0, 13, 13, 0)
        // 06: TTI_SFP_STOCH_RND (1, 0, 0, 0, 14, 14)
        // 07: TTI_SFPSHFT       (15,0,15,1)

        // Now we want to set up our two sequences

        // Sequence 1 setup: we want to Load, SWAP, <delay>, Store
        //       Delay slot:                  0     1        2
        //                                                                                                                                                                                                 Use
        //                                                                                                                                                                                                 Loaded  Result          Macro
        //                                                                                                                                                                                                 Value   Value   Delay   Instruction
        //                                                                                                                                                                                                 SRCB    Stage   Slot    Select
        TTI_SFPLOADI(0, 0xA, 0x0004); // slot1 : SIMPLE UNIT, want SWAP  instruction which is in macro instruction mux[4], delayed by 0 ; not using staging flop
                                      // as dest; not using load reg as srcb : 8'b0_______0_______000_____100          = 0x04 slot2 : MAD    UNIT, unused :
                                      // 8'b0_______0_______000_____000          = 0x00
        TTI_SFPLOADI(0, 0x8, 0x1300); // slot3 : ROUND  UNIT, unused : 8'b0_______0_______000_____000          = 0x00 slot4 : STORE  UNIT, want STORE
                                      // instruction which is in macro instruction mux[3], delayed by 2 ; not using staging flop as src ; :
                                      // 8'b0_______0_______010_____011          = 0x13
        TTI_SFPCONFIG(0, 5, 0);       // SFPCONFIG Dest 5 = Macro Sequence Register 1

        // Sequence 0 setup: we want to Load, MAD, <delay>, ROUND, SHIFT, Store
        //       Delay slot:                  0    1        2      3      4
        //                                                                                                                                                                                                 Use
        //                                                                                                                                                                                                 Loaded  Result          Macro
        //                                                                                                                                                                                                 Value   Value   Delay   Instruction
        //                                                                                                                                                                                                 SRCB    Stage   Slot    Select
        TTI_SFPLOADI(
            0,
            0xA,
            0x85DF); // slot1 : SIMPLE UNIT, want SHIFT instruction which is in macro instruction mux[7], delayed by 3 ;     using staging flop as dest; using
                     // load reg as srcb : 8'b1_______1_______011_____111          = 0xDF slot2 : MAD    UNIT, want MAD   instruction which is in macro
                     // instruction mux[5], delayed by 0 ; not using staging flop as dest;     using load reg as srcb : 8'b1_______0_______000_____101 = 0x85
        TTI_SFPLOADI(
            0,
            0x8,
            0x6316); // slot3 : ROUND  UNIT, want ROUND instruction which is in macro instruction mux[6], delayed by 2 ; not using staging flop as dest; using
                     // : 8'b0_______0_______010_____110          = 0x16 slot4 : STORE  UNIT, want STORE instruction which is in macro instruction mux[3],
                     // delayed by 4 ;     using staging flop as src ;     using                  : 8'b0_______1_______100_____011          = 0x63
        TTI_SFPCONFIG(0, 4, 0); // Load it into macro sequence register 0 (destination = 4)

        // Reset LoadMacroConfig[Lane].Misc for all lanes, in case it has been previously set by another use of macros.
        TTI_SFPCONFIG(0, 8, 1);
    }
    else if constexpr (APPROX_MODE == ApproximationMode::Fast)
    {
        sfpi::vConstFloatPrgm0 = 1.442695f; // ln2_recip
        sfpi::vConstFloatPrgm1 = sfpi::s2vFloat16b(p_exp::C23_73);
        sfpi::vConstFloatPrgm2 = sfpi::s2vFloat16b(p_exp::ADJ_EXP);
    }
    else
    {
<<<<<<< HEAD
        // Initialisation for use of _sfpu_reciprocal_<2> in _calculate_exponential_<ApproximationMode::Precise>.
        _init_reciprocal_<ApproximationMode::Precise, false>();
=======
        // Initialisation for use of _sfpu_reciprocal_<2> in _calculate_exponential_<APPROXIMATION_MODE=false>.
        _init_sfpu_reciprocal_<false>();
>>>>>>> 9aa3a24f
    }
}

} // namespace ckernel::sfpu<|MERGE_RESOLUTION|>--- conflicted
+++ resolved
@@ -407,13 +407,8 @@
     }
     else
     {
-<<<<<<< HEAD
-        // Initialisation for use of _sfpu_reciprocal_<2> in _calculate_exponential_<ApproximationMode::Precise>.
-        _init_reciprocal_<ApproximationMode::Precise, false>();
-=======
         // Initialisation for use of _sfpu_reciprocal_<2> in _calculate_exponential_<APPROXIMATION_MODE=false>.
-        _init_sfpu_reciprocal_<false>();
->>>>>>> 9aa3a24f
+        _init_sfpu_reciprocal_<ApproximationMode::Precise>();
     }
 }
 
