--- conflicted
+++ resolved
@@ -386,11 +386,7 @@
     }
 }
 
-<<<<<<< HEAD
-template <bool APPROXIMATION_MODE, DestDatumWidth::Value dest_datum_width, int ITERATIONS>
-=======
-template <bool APPROXIMATION_MODE, bool is_fp32_dest_acc_en, bool STABLE_SORT = false>
->>>>>>> c49b07b0
+template <bool APPROXIMATION_MODE, DestDatumWidth::Value dest_datum_width, bool STABLE_SORT = false>
 inline void _bitonic_topk_phases_steps(const int idir, const int i_end_phase, const int i_start_phase, const int i_end_step, const int i_start_step)
 {
     // If more than 1 phase is requested, do all the steps from all phases
@@ -517,16 +513,9 @@
                             {
                                 for (uint ii = 0; ii < inner_d; ii++)
                                 {
-<<<<<<< HEAD
                                     bitonic_topk_load16<dest_datum_width>(4, 2 * dist); // load/store with offset of face 1 (in row major face layout)
-                                    bitonic_topk_step_N(dir);
+                                    bitonic_topk_step_N<STABLE_SORT>(dir);
                                     bitonic_topk_store16<dest_datum_width, false>(4, 2 * dist); // load/store with offset of face 1 (in row major face layout)
-=======
-                                    bitonic_topk_load16<is_fp32_dest_acc_en>(4, 2 * dist); // load/store with offset of face 1 (in row major face layout)
-                                    bitonic_topk_step_N<STABLE_SORT>(dir);
-                                    bitonic_topk_store16<is_fp32_dest_acc_en, false>(
-                                        4, 2 * dist); // load/store with offset of face 1 (in row major face layout)
->>>>>>> c49b07b0
                                     uint dst_inc = 8;
                                     dst_offset += dst_inc;
                                     bool dst_cr = false;
@@ -570,11 +559,7 @@
     topk_replay_init = -1;
 }
 
-<<<<<<< HEAD
-template <bool APPROXIMATION_MODE, DestDatumWidth::Value dest_datum_width, bool top_min, int ITERATIONS>
-=======
-template <bool APPROXIMATION_MODE, bool is_fp32_dest_acc_en, bool top_min, bool STABLE_SORT = false>
->>>>>>> c49b07b0
+template <bool APPROXIMATION_MODE, DestDatumWidth::Value dest_datum_width, bool top_min, bool STABLE_SORT = false>
 inline void _bitonic_topk_merge(const int m_iter, const int k)
 {
     uint dst_addr_offset = 0;
@@ -600,15 +585,11 @@
                 {
                     bitonic_topk_load8<dest_datum_width>(dst_offset, ld_dist);
                     TTI_SFPSWAP(0, top_min ? p_sfpu::LREG1 : p_sfpu::LREG0, top_min ? p_sfpu::LREG0 : p_sfpu::LREG1, p_sfpswap::ALL_ROWS_MAX);
-<<<<<<< HEAD
-                    bitonic_topk_store8<dest_datum_width>(dst_offset, ld_dist);
-=======
                     if constexpr (STABLE_SORT)
                     {
                         TTI_SFPSWAP(0, top_min ? p_sfpu::LREG1 : p_sfpu::LREG0, top_min ? p_sfpu::LREG0 : p_sfpu::LREG1, p_sfpswap::ALL_ROWS_MAX);
                     }
-                    bitonic_topk_store8<is_fp32_dest_acc_en>(dst_offset, ld_dist);
->>>>>>> c49b07b0
+                    bitonic_topk_store8<dest_datum_width>(dst_offset, ld_dist);
                     datums_compared += 8;
                     if (ii == (inner_d - 1))
                     {
@@ -629,11 +610,7 @@
     }
 }
 
-<<<<<<< HEAD
-template <bool APPROXIMATION_MODE, DestDatumWidth::Value dest_datum_width, int ITERATIONS>
-=======
-template <bool APPROXIMATION_MODE, bool is_fp32_dest_acc_en, bool STABLE_SORT = false>
->>>>>>> c49b07b0
+template <bool APPROXIMATION_MODE, DestDatumWidth::Value dest_datum_width, bool STABLE_SORT = false>
 inline void _bitonic_topk_rebuild(const bool idir, const int m_iter, const int k, const int logk, const int skip_second)
 {
     // init replay buffer for rebuild iteration 'm_iter' if uninitialized
@@ -669,16 +646,9 @@
                         {
                             if constexpr (STABLE_SORT)
                             {
-<<<<<<< HEAD
-                                lltt::record<lltt::Exec>(0, 22);
                                 bitonic_topk_load8<dest_datum_width>(0, ld_offset);
-                                bitonic_topk_ph1_st2_to_1();
+                                bitonic_topk_ph1_st2_to_1<STABLE_SORT>();
                                 bitonic_topk_store8<dest_datum_width>(0, ld_offset);
-=======
-                                bitonic_topk_load8<is_fp32_dest_acc_en>(0, ld_offset);
-                                bitonic_topk_ph1_st2_to_1<STABLE_SORT>();
-                                bitonic_topk_store8<is_fp32_dest_acc_en>(0, ld_offset);
->>>>>>> c49b07b0
                                 bitonic_topk_inc_x8_dest(64, false);
                             }
                             else
@@ -687,9 +657,9 @@
                                 if (init_rebuild)
                                 {
                                     lltt::record<lltt::Exec>(0, 22);
-                                    bitonic_topk_load8<is_fp32_dest_acc_en>(0, ld_offset);
+                                    bitonic_topk_load8<dest_datum_width>(0, ld_offset);
                                     bitonic_topk_ph1_st2_to_1<STABLE_SORT>();
-                                    bitonic_topk_store8<is_fp32_dest_acc_en>(0, ld_offset);
+                                    bitonic_topk_store8<dest_datum_width>(0, ld_offset);
                                     bitonic_topk_inc_x8_dest(64, false);
                                     init_rebuild = false;
                                 }
@@ -709,16 +679,9 @@
                         {
                             if constexpr (STABLE_SORT)
                             {
-<<<<<<< HEAD
-                                lltt::record<lltt::Exec>(0, 26);
                                 bitonic_topk_load16<dest_datum_width>(ld_offset, ld_dist);
-                                bitonic_topk_ph1_st2_to_1();
+                                bitonic_topk_ph1_st2_to_1<STABLE_SORT>();
                                 bitonic_topk_store16<dest_datum_width, true>(ld_offset, ld_dist);
-=======
-                                bitonic_topk_load16<is_fp32_dest_acc_en>(ld_offset, ld_dist);
-                                bitonic_topk_ph1_st2_to_1<STABLE_SORT>();
-                                bitonic_topk_store16<is_fp32_dest_acc_en, true>(ld_offset, ld_dist);
->>>>>>> c49b07b0
                                 TTI_INCRWC(0, 8, 0, 0);
                                 TTI_INCRWC(0, 8, 0, 0);
                                 TTI_INCRWC(0, 8, 0, 0);
@@ -730,9 +693,9 @@
                                 if (init_rebuild)
                                 {
                                     lltt::record<lltt::Exec>(0, 26);
-                                    bitonic_topk_load16<is_fp32_dest_acc_en>(ld_offset, ld_dist);
+                                    bitonic_topk_load16<dest_datum_width>(ld_offset, ld_dist);
                                     bitonic_topk_ph1_st2_to_1<STABLE_SORT>();
-                                    bitonic_topk_store16<is_fp32_dest_acc_en, true>(ld_offset, ld_dist);
+                                    bitonic_topk_store16<dest_datum_width, true>(ld_offset, ld_dist);
                                     TTI_INCRWC(0, 8, 0, 0);
                                     TTI_INCRWC(0, 8, 0, 0);
                                     TTI_INCRWC(0, 8, 0, 0);
@@ -753,16 +716,9 @@
                     {
                         if constexpr (STABLE_SORT)
                         {
-<<<<<<< HEAD
-                            lltt::record<lltt::Exec>(0, 29);
                             bitonic_topk_load16<dest_datum_width>(4, ld_offset);
-                            bitonic_topk_ph2_st3_to_1();
+                            bitonic_topk_ph2_st3_to_1<STABLE_SORT>();
                             bitonic_topk_store16<dest_datum_width, true>(4, ld_offset);
-=======
-                            bitonic_topk_load16<is_fp32_dest_acc_en>(4, ld_offset);
-                            bitonic_topk_ph2_st3_to_1<STABLE_SORT>();
-                            bitonic_topk_store16<is_fp32_dest_acc_en, true>(4, ld_offset);
->>>>>>> c49b07b0
                             TTI_INCRWC(0, 8, 0, 0);
                             TTI_INCRWC(0, 8, 0, 0);
                             TTI_INCRWC(0, 8, 0, 0);
@@ -774,9 +730,9 @@
                             if (init_rebuild)
                             {
                                 lltt::record<lltt::Exec>(0, 29);
-                                bitonic_topk_load16<is_fp32_dest_acc_en>(4, ld_offset);
+                                bitonic_topk_load16<dest_datum_width>(4, ld_offset);
                                 bitonic_topk_ph2_st3_to_1<STABLE_SORT>();
-                                bitonic_topk_store16<is_fp32_dest_acc_en, true>(4, ld_offset);
+                                bitonic_topk_store16<dest_datum_width, true>(4, ld_offset);
                                 TTI_INCRWC(0, 8, 0, 0);
                                 TTI_INCRWC(0, 8, 0, 0);
                                 TTI_INCRWC(0, 8, 0, 0);
@@ -796,17 +752,9 @@
                     {
                         if constexpr (STABLE_SORT)
                         {
-<<<<<<< HEAD
-                            lltt::record<lltt::Exec>(0, 8);
                             bitonic_topk_load16<dest_datum_width>(4, 8);
-                            bitonic_topk_ph3_st4_to_1(dir, init_rebuild, 8);
-                            lltt::record<lltt::Exec>(13, 12);
+                            bitonic_topk_ph3_st4_to_1<STABLE_SORT>(dir, init_rebuild, 8);
                             bitonic_topk_store16<dest_datum_width, true>(4, 8);
-=======
-                            bitonic_topk_load16<is_fp32_dest_acc_en>(4, 8);
-                            bitonic_topk_ph3_st4_to_1<STABLE_SORT>(dir, init_rebuild, 8);
-                            bitonic_topk_store16<is_fp32_dest_acc_en, true>(4, 8);
->>>>>>> c49b07b0
                             TTI_INCRWC(0, 8, 0, 0);
                             TTI_INCRWC(0, 8, 0, 0);
                             TTI_INCRWC(0, 8, 0, 0);
@@ -818,10 +766,10 @@
                             if (init_rebuild)
                             {
                                 lltt::record<lltt::Exec>(0, 8);
-                                bitonic_topk_load16<is_fp32_dest_acc_en>(4, 8);
+                                bitonic_topk_load16<dest_datum_width>(4, 8);
                                 bitonic_topk_ph3_st4_to_1<STABLE_SORT>(dir, init_rebuild, 8);
                                 lltt::record<lltt::Exec>(13, 12);
-                                bitonic_topk_store16<is_fp32_dest_acc_en, true>(4, 8);
+                                bitonic_topk_store16<dest_datum_width, true>(4, 8);
                                 TTI_INCRWC(0, 8, 0, 0);
                                 TTI_INCRWC(0, 8, 0, 0);
                                 TTI_INCRWC(0, 8, 0, 0);
@@ -857,15 +805,9 @@
                         {
                             for (uint ii = 0; ii < inner_d; ii++)
                             {
-<<<<<<< HEAD
                                 bitonic_topk_load16<dest_datum_width>(4, 2 * dist); // load/store with offset of face 1 (in row major face layout)
-                                bitonic_topk_step_N(dir);
+                                bitonic_topk_step_N<STABLE_SORT>(dir);
                                 bitonic_topk_store16<dest_datum_width, false>(4, 2 * dist); // load/store with offset of face 1 (in row major face layout)
-=======
-                                bitonic_topk_load16<is_fp32_dest_acc_en>(4, 2 * dist); // load/store with offset of face 1 (in row major face layout)
-                                bitonic_topk_step_N<STABLE_SORT>(dir);
-                                bitonic_topk_store16<is_fp32_dest_acc_en, false>(4, 2 * dist); // load/store with offset of face 1 (in row major face layout)
->>>>>>> c49b07b0
                                 uint dst_inc = 8;
                                 dst_offset += dst_inc;
                                 bool dst_cr = false;
@@ -895,17 +837,10 @@
                         if (init_rebuild)
                         {
                             lltt::record<lltt::Exec>(0, 8);
-<<<<<<< HEAD
                             bitonic_topk_load16<dest_datum_width>(4, 8);
-                            bitonic_topk_ph3_st4_to_1(dir, init_rebuild, 8);
-                            lltt::record<lltt::Exec>(13, 8);
-                            bitonic_topk_store16<dest_datum_width, true>(4, 8);
-=======
-                            bitonic_topk_load16<is_fp32_dest_acc_en>(4, 8);
                             bitonic_topk_ph3_st4_to_1<STABLE_SORT>(dir, init_rebuild, 8);
                             lltt::record<lltt::Exec>(17, 8);
-                            bitonic_topk_store16<is_fp32_dest_acc_en, true>(4, 8);
->>>>>>> c49b07b0
+                            bitonic_topk_store16<dest_datum_width, true>(4, 8);
                         }
                         else
                         {
