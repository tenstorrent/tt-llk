--- conflicted
+++ resolved
@@ -13,70 +13,42 @@
 namespace sfpu
 {
 
-<<<<<<< HEAD
 // See: Kokosiński, Z., Gepner, P., Moroz, L. et al.
 // Fast and accurate approximation algorithms for computing floating point square root. Numer Algor (2024).
 // https://doi.org/10.1007/s11075-024-01932-7
 
+// Computes the square root or reciprocal square root of a positive floating point value x.
 template <bool APPROXIMATE = false, bool RECIPROCAL = false>
-sfpi_inline sfpi::vFloat _sfpu_sqrt_(const sfpi::vFloat in)
+sfpi_inline sfpi::vFloat _calculate_sqrt_body_(const sfpi::vFloat x)
 {
-    sfpi::vFloat x = in;
     sfpi::vInt i   = sfpi::reinterpret<sfpi::vInt>(sfpi::reinterpret<sfpi::vUInt>(x) >> 1);
     sfpi::vFloat y = sfpi::reinterpret<sfpi::vFloat>(sfpi::vConstIntPrgm0 - i);
-    sfpi::vFloat infinity = sfpi::s2vFloat16b(std::numeric_limits<float>::infinity());
 
-    if constexpr (APPROXIMATE)
+    if constexpr (APPROXIMATE || 0)
     {
         // Algorithm SQRT_10-bits, with modifications for reciprocal.
-        sfpi::vFloat c            = x * y;
-        sfpi::vFloat negative_y   = -y;
-        sfpi::vFloat k1_minus_xyy = sfpi::vConstFloatPrgm1 + negative_y * c;
-
+        sfpi::vFloat c          = x * y;
+        sfpi::vFloat negative_y = -y;
+        sfpi::vFloat infinity = sfpi::s2vFloat16b(std::numeric_limits<float>::infinity());
+        sfpi::vInt infinity_bits = sfpi::reinterpret<sfpi::vInt>(infinity);
+        sfpi::vFloat t          = sfpi::vConstFloatPrgm1 + negative_y * c;
         if constexpr (RECIPROCAL)
         {
-            y = y * k1_minus_xyy;
-=======
-template <bool APPROXIMATION_MODE, int RECIPROCAL_ITERATIONS>
-sfpi_inline sfpi::vFloat _calculate_sqrt_body_(sfpi::vFloat val)
-{
-    sfpi::vFloat result;
-    if constexpr (APPROXIMATION_MODE)
-    {
-        sfpi::vUInt magic = sfpi::vConstIntPrgm0;
-
-        // sqrt initial approximation
-        //  adjust bias
-        sfpi::vUInt val_s = magic + sfpi::reinterpret<sfpi::vUInt>(val);
-
-        // approximation of square root
-        val_s >>= 1;
-        result = sfpi::reinterpret<sfpi::vFloat>(val_s);
-    }
-    else
-    {
-        // Recip root method
-        //// Init approx
-        // u.i = SQRT_MAGIC_F - (u.i >> 1);
-        v_if (val != 0.0f)
+            sfpi::vInt x_bits = sfpi::reinterpret<sfpi::vInt>(x);
+            sfpi::vInt infinity_minus_x_bits = infinity_bits - x_bits;
+            v_if (infinity_minus_x_bits != 0 && x_bits != 0) {
+                y = y * t;
+            } v_else {
+                // If x = 0, then y = inf.  If x = inf, then y = 0.
+                y = sfpi::reinterpret<sfpi::vFloat>(infinity_minus_x_bits);
+            } v_endif;
+        }
+        else
         {
-            sfpi::vUInt magic   = sfpi::vConstIntPrgm0;
-            sfpi::vFloat approx = sfpi::reinterpret<sfpi::vFloat>(magic - (sfpi::reinterpret<sfpi::vUInt>(val) >> 1));
-
-            // Reciproot iterations
-            for (int r = 0; r < RECIPROCAL_ITERATIONS; r++)
-            {
-                // x*r*(1.5f - xhalf*r*r);
-                approx = ((approx * approx) * (val * -0.5f) + 1.5f) * approx;
-            }
-
-            result = approx * val;
->>>>>>> ea2dd4b7
-        }
-        v_else
-        {
-<<<<<<< HEAD
-            y = c * k1_minus_xyy;
+            y = c;
+            v_if (sfpi::reinterpret<sfpi::vInt>(x) != infinity_bits) {
+                y = y * t;
+            } v_endif;
         }
     }
     else
@@ -85,6 +57,8 @@
         sfpi::vFloat xy            = x * y;
         sfpi::vFloat negative_y    = -y;
         sfpi::vFloat c             = negative_y * xy;
+        sfpi::vFloat infinity = sfpi::s2vFloat16b(std::numeric_limits<float>::infinity());
+        sfpi::vInt infinity_bits = sfpi::reinterpret<sfpi::vInt>(infinity);
         y                          = y * (sfpi::vConstFloatPrgm1 + c * (sfpi::vConstFloatPrgm2 + c));
         xy                         = x * y;
         negative_y                 = -y;
@@ -93,25 +67,21 @@
 
         if constexpr (RECIPROCAL)
         {
-            sfpi::vFloat half_y = 0.5f * y;
-            // if -xyy == 0, 
-            v_if (negative_xyy == 0.0f) {
-                y = infinity;
+            sfpi::vFloat half_y = sfpi::addexp(y, -1);
+            sfpi::vInt x_bits = sfpi::reinterpret<sfpi::vInt>(x);
+            sfpi::vInt infinity_minus_x_bits = infinity_bits - x_bits;
+            v_if (infinity_minus_x_bits != 0 && x_bits != 0) {
+                y = one_minus_xyy * half_y + y;
             } v_else {
-                y = one_minus_xyy * half_y + y;
+                y = sfpi::reinterpret<sfpi::vFloat>(infinity_minus_x_bits);
             } v_endif;
-            //sfpi::vInt exp = sfpi::exexp_nodebias(y);
-            //v_if (exp != 0) {
-            //    y = one_minus_xyy * half_y + y;
-            //} v_endif;
         }
         else
         {
             sfpi::vFloat half_xy = 0.5f * xy;
-            sfpi::vInt exp = sfpi::exexp_nodebias(xy);
             // if xy is inf or nan, then y will already be inf or nan
             // if xy is inf, then we skip this step to avoid it getting converted to nan due to inf - inf
-            v_if (exp != 255) {
+            v_if (sfpi::reinterpret<sfpi::vInt>(x) < infinity_bits) {
                 y = one_minus_xyy * half_xy + xy;
             } v_endif;
         }
@@ -121,30 +91,12 @@
 }
 
 template <bool APPROXIMATION_MODE, int ITERATIONS, bool RECIPROCAL>
-inline void _calculate_sqrt_internal_(int iterations)
-=======
-            result = val;
-        }
-        v_endif;
-    }
-    return result;
-}
-
-template <bool APPROXIMATION_MODE, int ITERATIONS, int RECIPROCAL_ITERATIONS>
-inline void _calculate_sqrt_(const int iterations)
->>>>>>> ea2dd4b7
+inline void _calculate_sqrt_internal_(const int iterations)
 {
 #pragma GCC unroll 8
     for (int d = 0; d < iterations; d++)
     {
-<<<<<<< HEAD
-        sfpi::vFloat out = _sfpu_sqrt_<APPROXIMATION_MODE, RECIPROCAL>(sfpi::dst_reg[0]);
-        sfpi::dst_reg[0] = out;
-        //sfpi::dst_reg[0] = sfpi::reinterpret<sfpi::vFloat>(float_to_fp16b(out, 0));
-=======
-        sfpi::vFloat val = sfpi::dst_reg[0];
-        sfpi::dst_reg[0] = _calculate_sqrt_body_<APPROXIMATION_MODE, RECIPROCAL_ITERATIONS>(val);
->>>>>>> ea2dd4b7
+        sfpi::dst_reg[0] = _calculate_sqrt_body_<APPROXIMATION_MODE, RECIPROCAL>(sfpi::dst_reg[0]);
         sfpi::dst_reg++;
     }
 }
@@ -158,7 +110,7 @@
 template <bool APPROXIMATION_MODE>
 inline void _init_sqrt_()
 {
-    if (APPROXIMATION_MODE)
+    if (APPROXIMATION_MODE || 0)
     {
         sfpi::vConstIntPrgm0   = 0x5f0b3892;
         sfpi::vConstFloatPrgm1 = 1.89099014875f;
