--- conflicted
+++ resolved
@@ -26,11 +26,7 @@
  * @param indices_tile_idx The index of the tile in the Dest register containing the indices of the data.
  * @param tile_idx Unused param, needed to conform with format in _llk_math_eltwise_binary_sfpu_params_.
  */
-<<<<<<< HEAD
-template <bool APPROXIMATION_MODE, DestDatumWidth::Value dest_datum_width, int num_rows, int ITERATIONS>
-=======
-template <bool APPROXIMATION_MODE, bool is_fp32_dest_acc_en, int num_rows, int ITERATIONS = 8, ckernel::DataLayout layout = ckernel::DataLayout::TILE>
->>>>>>> c49b07b0
+template <bool APPROXIMATION_MODE, DestDatumWidth::Value dest_datum_width, int num_rows, int ITERATIONS = 8, ckernel::DataLayout layout = ckernel::DataLayout::TILE>
 inline void _calculate_max_pool_with_indices_(const uint values_tile_idx, const uint indices_tile_idx, const uint tile_idx /* unused */)
 {
     static_assert(num_rows <= 9, "num_rows must be <= 9"); // add others as support is added
