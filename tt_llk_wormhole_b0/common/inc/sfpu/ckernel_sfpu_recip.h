--- conflicted
+++ resolved
@@ -118,10 +118,7 @@
     }
 }
 
-<<<<<<< HEAD
-template <ApproximationMode APPROX_MODE, bool legacy_compat = false>
-=======
-template <bool APPROXIMATION_MODE>
+template <ApproximationMode APPROX_MODE>
 inline void _init_sfpu_reciprocal_()
 {
     // The polynomial y = k2 - k1*x + k0*x**2 minimises the maximum
@@ -131,8 +128,7 @@
     sfpi::vConstFloatPrgm2 = 2.121212482452392578125f;
 }
 
-template <bool APPROXIMATION_MODE, bool is_fp32_dest_acc_en, bool legacy_compat = false>
->>>>>>> 9aa3a24f
+template <ApproximationMode APPROX_MODE, bool is_fp32_dest_acc_en, bool legacy_compat = false>
 inline void _init_reciprocal_()
 {
     if constexpr (!legacy_compat)
