--- conflicted
+++ resolved
@@ -286,13 +286,8 @@
 
     cfg_reg_rmw_tensix<ALU_FORMAT_SPEC_REG0_SrcA_ADDR32, 0, alu_mask>(alu_payload.val);
 
-<<<<<<< HEAD
-    uint32_t src_zeroflags_disable = ((uint)unpA_dst_format == (uint)DataFormat::UInt16) || ((uint)unpB_dst_format == (uint)DataFormat::UInt16)
-      || ((uint)unpA_dst_format == (uint)DataFormat::Int32) || ((uint)unpB_dst_format == (uint)DataFormat::Int32);
-=======
     uint32_t src_zeroflags_disable = ((uint)unpA_dst_format == (uint)DataFormat::UInt16) || ((uint)unpB_dst_format == (uint)DataFormat::UInt16) ||
                                      ((uint)unpA_dst_format == (uint)DataFormat::Int32) || ((uint)unpB_dst_format == (uint)DataFormat::Int32);
->>>>>>> cf1e7ebd
     if constexpr (disable_src_zero_flag)
     {
         src_zeroflags_disable = true;
