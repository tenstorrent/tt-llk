--- conflicted
+++ resolved
@@ -29,7 +29,6 @@
 
     TTI_STALLWAIT(p_stall::STALL_MATH, p_stall::WAIT_SFPU);
 
-<<<<<<< HEAD
     if constexpr (is_32bit)
     {
 #pragma GCC unroll 2
@@ -53,11 +52,7 @@
         ckernel_unpack_template::run(instrn_buffer, 2, 2);
     }
 
-=======
-    ckernel_unpack_template::run(instrn_buffer, 2, 2);
-
     // clear SrcA, SrcB valids; reset SrcA, SrcB, Dst counters to zero
->>>>>>> 0c8b12f9
     TTI_SETRWC(p_setrwc::CLR_AB, 0, 0, 0, 0, p_setrwc::SET_ABD);
 }
 
@@ -96,7 +91,6 @@
 template <bool is_32bit>
 inline void transpose_dest_configure_mop()
 {
-<<<<<<< HEAD
     if (is_32bit)
     {
         TTI_REPLAY(16, 16, 0, 1);
@@ -147,8 +141,16 @@
         TTI_MOVB2D(0, 28, ADDR_MOD_0, p_movb2d::MOV_4_ROWS, 12); // dst += 16
 
         // NO
+        // Note: the 0x3ff mask ensures the negative offsets are 10 bits.
         TTI_MOVA2D(0, 0, ADDR_MOD_2, p_mova2d::MOV_8_ROWS, 0x3ff & (0 - 32)); // dst -= 16
         TTI_MOVA2D(0, 8, ADDR_MOD_2, p_mova2d::MOV_8_ROWS, 0x3ff & (8 - 16)); // dst -= 16
+
+        // The next 7 instructions expand as follows:
+        // Face 0: 4x MOVD2B, TRNSPSRCB, 4x MOVB2D, dst += 16 (EFGHIJKLM)
+        // Face 1: 4x MOVD2B, TRNSPSRCB, 4x MOVB2A, dst += 16 (EFGHI, ABCD..)
+        // Face 2: 4x MOVD2B (dst -= 16), TRNSPSRCB, 4x MOVB2D, dst += 32 (..EFG, P, IJKL, Q)
+        // Face 3: 4x MOVD2B, TRNSPSRCB, 4x MOVB2D, dst += 16 (EFGHIJKLM..)
+        // Face 1: 2x MOVA2D (2x dst -= 16) (..NO)
 
         uint EFGHIJKLM   = TT_OP_REPLAY(20, 9, 0, 0);
         uint EFGHI       = TT_OP_REPLAY(20, 5, 0, 0);
@@ -158,53 +160,10 @@
         uint Q           = TT_OP_MOVB2D(0, 28, ADDR_MOD_3, p_movb2d::MOV_4_ROWS, 12); // dst += 32
         uint EFGHIJKLMNO = TT_OP_REPLAY(20, 11, 0, 0);
 
+        // The following MOP config simply runs the above 7 instructions in order (when executed with zmask 0b10):
         ckernel_unpack_template tmp(true, true, EFGHIJKLM, EFGHI, ABCDEFG, P, /* skip A */ Q, /* B */ IJKL, /* skip B */ EFGHIJKLMNO);
         tmp.program(instrn_buffer);
     }
-=======
-    TTI_REPLAY(16, 15, 0, 1);
-
-    // ABCD
-    TTI_MOVB2A(0, ADDR_MOD_1, p_movb2a::MOV_4_ROWS, 16);
-    TTI_MOVB2A(4, ADDR_MOD_1, p_movb2a::MOV_4_ROWS, 20);
-    TTI_MOVB2A(8, ADDR_MOD_1, p_movb2a::MOV_4_ROWS, 24);
-    TTI_MOVB2A(12, ADDR_MOD_0, p_movb2a::MOV_4_ROWS, 28); // dst += 16
-
-    // EFGHIJKLM
-    TTI_MOVD2B(0, 16, ADDR_MOD_1, p_movd2b::MOV_4_ROWS, 0);
-    TTI_MOVD2B(0, 20, ADDR_MOD_1, p_movd2b::MOV_4_ROWS, 4);
-    TTI_MOVD2B(0, 24, ADDR_MOD_1, p_movd2b::MOV_4_ROWS, 8);
-    TTI_MOVD2B(0, 28, ADDR_MOD_1, p_movd2b::MOV_4_ROWS, 12);
-    TTI_TRNSPSRCB;
-    TTI_MOVB2D(0, 16, ADDR_MOD_1, p_movb2d::MOV_4_ROWS, 0);
-    TTI_MOVB2D(0, 20, ADDR_MOD_1, p_movb2d::MOV_4_ROWS, 4);
-    TTI_MOVB2D(0, 24, ADDR_MOD_1, p_movb2d::MOV_4_ROWS, 8);
-    TTI_MOVB2D(0, 28, ADDR_MOD_0, p_movb2d::MOV_4_ROWS, 12); // dst += 16
-
-    // NO
-    // Note: the 0x3ff mask ensures the negative offsets are 10 bits.
-    TTI_MOVA2D(0, 0, ADDR_MOD_2, p_mova2d::MOV_8_ROWS, 0x3ff & (0 - 32)); // dst -= 16
-    TTI_MOVA2D(0, 8, ADDR_MOD_2, p_mova2d::MOV_8_ROWS, 0x3ff & (8 - 16)); // dst -= 16
-
-    // The next 7 instructions expand as follows:
-    // Face 0: 4x MOVD2B, TRNSPSRCB, 4x MOVB2D, dst += 16 (EFGHIJKLM)
-    // Face 1: 4x MOVD2B, TRNSPSRCB, 4x MOVB2A, dst += 16 (EFGHI, ABCD..)
-    // Face 2: 4x MOVD2B (dst -= 16), TRNSPSRCB, 4x MOVB2D, dst += 32 (..EFG, P, IJKL, Q)
-    // Face 3: 4x MOVD2B, TRNSPSRCB, 4x MOVB2D, dst += 16 (EFGHIJKLM..)
-    // Face 1: 2x MOVA2D (2x dst -= 16) (..NO)
-
-    uint EFGHIJKLM   = TT_OP_REPLAY(20, 9, 0, 0);
-    uint EFGHI       = TT_OP_REPLAY(20, 5, 0, 0);
-    uint ABCDEFG     = TT_OP_REPLAY(16, 7, 0, 0);
-    uint P           = TT_OP_MOVD2B(0, 28, ADDR_MOD_2, p_movd2b::MOV_4_ROWS, 12); // dst -= 16
-    uint IJKL        = TT_OP_REPLAY(24, 4, 0, 0);
-    uint Q           = TT_OP_MOVB2D(0, 28, ADDR_MOD_3, p_movb2d::MOV_4_ROWS, 12); // dst += 32
-    uint EFGHIJKLMNO = TT_OP_REPLAY(20, 11, 0, 0);
-
-    // The following MOP config simply runs the above 7 instructions in order (when executed with zmask 0b10):
-    ckernel_unpack_template tmp(true, true, EFGHIJKLM, EFGHI, ABCDEFG, P, /* skip A */ Q, /* B */ IJKL, /* skip B */ EFGHIJKLMNO);
-    tmp.program(instrn_buffer);
->>>>>>> 0c8b12f9
 }
 
 template <bool is_32bit = false>
