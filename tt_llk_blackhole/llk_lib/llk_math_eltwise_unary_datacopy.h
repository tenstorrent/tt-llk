--- conflicted
+++ resolved
@@ -18,11 +18,7 @@
 // local function declarations
 inline void eltwise_unary_configure_addrmod();
 
-<<<<<<< HEAD
-template <DataCopyType type, DstSync Dst, BroadcastType src_b_bcast_type = BroadcastType::NONE, bool is_fp32_dest_acc_en, bool unpack_to_dest = false>
-=======
 template <DataCopyType type, DstSync Dst, bool is_fp32_dest_acc_en, BroadcastType src_b_bcast_type = BroadcastType::NONE, bool unpack_to_dest = false>
->>>>>>> 3f93c86d
 inline void _llk_math_eltwise_unary_datacopy_(const std::uint32_t dst_index, const std::uint32_t src_format, const std::uint32_t dst_format)
 {
     std::uint32_t constexpr num_faces = 4;
@@ -160,11 +156,7 @@
     }
 }
 
-<<<<<<< HEAD
-template <DataCopyType type, BroadcastType bcast_type = BroadcastType::NONE, bool tilize = false, bool is_fp32_dest_acc_en, bool is_int_fpu_en = false>
-=======
 template <DataCopyType type, bool is_fp32_dest_acc_en, BroadcastType bcast_type = BroadcastType::NONE, bool tilize = false, bool is_int_fpu_en = false>
->>>>>>> 3f93c86d
 inline void eltwise_unary_configure_mop(uint rows_per_inst, uint total_rows, const uint num_faces, const uint dst_format)
 {
     // always move 32x32 tile, packed as 16x16x4
@@ -247,11 +239,7 @@
     }
 }
 
-<<<<<<< HEAD
-template <DataCopyType type, BroadcastType src_b_bcast_type = BroadcastType::NONE, bool tilize = false, bool is_fp32_dest_acc_en, bool is_int_fpu_en = false>
-=======
 template <DataCopyType type, bool is_fp32_dest_acc_en, BroadcastType src_b_bcast_type = BroadcastType::NONE, bool tilize = false, bool is_int_fpu_en = false>
->>>>>>> 3f93c86d
 // within_face_16x16_transpose is used by unpacker, math does not transpose
 inline void _llk_math_eltwise_unary_datacopy_init_(
     const std::uint32_t transpose_of_faces          = 0 /*unused*/,
