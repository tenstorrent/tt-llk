// SPDX-FileCopyrightText: © 2025 Tenstorrent AI ULC
//
// SPDX-License-Identifier: Apache-2.0

#pragma once

#include <cstdint>

#include "ckernel_globals.h"
#include "ckernel_include.h"
#include "ckernel_ops.h"
#include "ckernel_template.h"
#include "cmath_common.h"
#include "llk_defs.h"
#include "llk_math_common.h"

using namespace ckernel;

// local function declarations
inline void reduce_configure_addrmod();

template <ReduceDim dim, int num_fidelity_phases>
inline void reduce_configure_mop();

template <
<<<<<<< HEAD
    
    PoolType type,
   
    ReduceDim dim,
   
    DestDatumWidth::Value dest_datum_width,
   
    int MATH_FIDELITY_DESC         = 0,
   
    bool is_int_fpu_en                 = false,
   
    bool enforce_fp32_accumulation    = false>
=======

    PoolType type,

    ReduceDim dim,

    DestDatumWidth::Value dest_datum_width,

    int MATH_FIDELITY_DESC = 0,

    bool is_int_fpu_en = false,

    bool enforce_fp32_accumulation = false>
>>>>>>> 6c89fddc
inline void _llk_math_reduce_(const uint dst_index, bool narrow_tile = false, const uint num_faces = 4)
{
    constexpr int MATH_FIDELITY_PHASES = get_math_num_fidelity_phases(MATH_FIDELITY_DESC);
    constexpr bool HIGH_FIDELITY       = MATH_FIDELITY_PHASES > 0;

    math::set_dst_write_addr<DstTileLayout::Default, DstTileShape::Tile32x32>(dst_index);
    if constexpr (dim == ReduceDim::REDUCE_ROW)
    {
        // Transpose for each face in src A done at unpacker, and pool
        if constexpr (type == PoolType::MAX)
        {
            TTI_GMPOOL(p_setrwc::CLR_AB, p_gpool::DIM_16X16, ADDR_MOD_0, p_gpool::INDEX_DIS, 0);
        }
        else if constexpr (HIGH_FIDELITY)
        {
            ckernel_template::run();
            TTI_CLEARDVALID(p_setrwc::CLR_AB, 0);
        }
        else
        {
            TTI_GAPOOL(p_setrwc::CLR_AB, p_gpool::DIM_16X16, ADDR_MOD_0, p_gpool::INDEX_DIS, 0);
        }

        if constexpr (type == PoolType::MAX)
        {
            TTI_GMPOOL(p_setrwc::CLR_NONE, p_gpool::DIM_16X16, ADDR_MOD_0, p_gpool::INDEX_DIS, 0);
        }
        else if constexpr (HIGH_FIDELITY)
        {
            ckernel_template::run();
        }
        else
        {
            TTI_GAPOOL(p_setrwc::CLR_NONE, p_gpool::DIM_16X16, ADDR_MOD_0, p_gpool::INDEX_DIS, 0);
        }

        if (enforce_fp32_accumulation)
        {
            // needs to be disabled for MOVD2B/B2D on BH (Issue ##449)
            cfg_reg_rmw_tensix<ALU_ACC_CTRL_Fp32_enabled_RMW>(0);
            // move back to B and transpose in 2 parts, first hi16 bits then lo16 bits
            constexpr int dest_32b_hi = 0;
            constexpr int dest_32b_lo = 1;

            // move hi16 bits D2B
            // we avoid clobbering weights in src B by moving to rows 16 - 31
            TTI_MOVD2B(dest_32b_hi, p_movd2b::SRC_ROW16_OFFSET, ADDR_MOD_0, p_movd2b::MOV_1_ROW, 0);
            // note: transpose on src B on works on rows 16 - 31
            TTI_TRNSPSRCB;
            // move row D2B again for cases of reducing across multiple tiles
            TTI_MOVD2B(dest_32b_hi, p_movd2b::SRC_ROW16_OFFSET, ADDR_MOD_0, p_movd2b::MOV_1_ROW, 0);

            // move hi16 bits B2D
            TTI_MOVB2D(dest_32b_hi, p_movb2d::SRC_ROW16_OFFSET, ADDR_MOD_0, p_movb2d::MOV_4_ROWS, 0);
            TTI_MOVB2D(dest_32b_hi, p_movb2d::SRC_ROW16_OFFSET + 4, ADDR_MOD_0, p_movb2d::MOV_4_ROWS, 4);
            TTI_MOVB2D(dest_32b_hi, p_movb2d::SRC_ROW16_OFFSET + 8, ADDR_MOD_0, p_movb2d::MOV_4_ROWS, 8);
            TTI_MOVB2D(dest_32b_hi, p_movb2d::SRC_ROW16_OFFSET + 12, ADDR_MOD_0, p_movb2d::MOV_4_ROWS, 12);

            // move lo16 bits D2B
            TTI_MOVD2B(dest_32b_lo, p_movd2b::SRC_ROW16_OFFSET, ADDR_MOD_0, p_movd2b::MOV_1_ROW, 0);
            // transpose face
            TTI_TRNSPSRCB;
            // move row again for cases of reducing multiple tiles
            TTI_MOVD2B(dest_32b_lo, p_movd2b::SRC_ROW16_OFFSET, ADDR_MOD_0, p_movd2b::MOV_1_ROW, 0);

            // move lo16 bits B2D
            TTI_MOVB2D(dest_32b_lo, p_movb2d::SRC_ROW16_OFFSET, ADDR_MOD_0, p_movb2d::MOV_4_ROWS, 0);
            TTI_MOVB2D(dest_32b_lo, p_movb2d::SRC_ROW16_OFFSET + 4, ADDR_MOD_0, p_movb2d::MOV_4_ROWS, 4);
            TTI_MOVB2D(dest_32b_lo, p_movb2d::SRC_ROW16_OFFSET + 8, ADDR_MOD_0, p_movb2d::MOV_4_ROWS, 8);
            TTI_MOVB2D(dest_32b_lo, p_movb2d::SRC_ROW16_OFFSET + 12, ADDR_MOD_0, p_movb2d::MOV_4_ROWS, 12);
            cfg_reg_rmw_tensix<ALU_ACC_CTRL_Fp32_enabled_RMW>(1);
        }
        else
        {
            // Datums stored in int32 dest cannot be moved to SrcB which is configured for int8 inputs
            // Cast int32 datums to int8 using SFPU instructions (load int32, store int8) before moving data to srcB
            // Besides SFPU instructions to do cast we also need to set chicken bit FP16A_FORCE_Enable to force dest
            // view to be fp16a as int8 datums are stored in src registers as fp16a
            if constexpr (is_int_fpu_en)
            {
                TTI_STALLWAIT(p_stall::STALL_SFPU, p_stall::MATH);
                TTI_SFPLOAD(p_sfpu::LREG0, InstrModLoadStore::INT32, ADDR_MOD_0, 0 /*DEST offset*/);
                TTI_SFPSTORE(p_sfpu::LREG0, InstrModLoadStore::INT8, ADDR_MOD_0, 0 /*DEST offset*/);
                TTI_SFPLOAD(p_sfpu::LREG0, InstrModLoadStore::INT32, ADDR_MOD_0, 2 /*DEST offset*/);
                TTI_SFPSTORE(p_sfpu::LREG0, InstrModLoadStore::INT8, ADDR_MOD_0, 2 /*DEST offset*/);
                TTI_STALLWAIT(p_stall::STALL_MATH, p_stall::WAIT_SFPU);
                TTI_SETC16(FP16A_FORCE_Enable_ADDR32, 0x1);
            }

            // Move back to B and transpose
            // we avoid clobbering weights in src B by moving to rows 16 - 31
            TTI_SETRWC(p_setrwc::CLR_NONE, p_setrwc::CR_D, 0, 0, 0, p_setrwc::SET_AB);
            /*
            if constexpr (dest_datum_width) {
                if (0 == (((uint)unpack_dst_format[0]>>2)&0x1)) { // fp32 to fp16_a conversion
                    TTI_STALLWAIT(p_stall::STALL_SFPU, p_stall::MATH);
                    TTI_SFPLOAD(0, 0, 3, 0);
                    TTI_SFP_STOCH_RND(0,0,0,0,0,8);
                    TTI_SFPSTORE(0,1,3,0);
                }
            }
            */
            TTI_MOVD2B(0, p_movd2b::SRC_ROW16_OFFSET, ADDR_MOD_0, p_movd2b::MOV_1_ROW, 0);
            // Note: transpose on src B on works on rows 16 - 31
            TTI_TRNSPSRCB;
            TTI_MOVD2B(0, p_movd2b::SRC_ROW16_OFFSET, ADDR_MOD_0, p_movd2b::MOV_1_ROW, 0);
            if constexpr (is_int_fpu_en)
            {
                TTI_SETC16(FP16A_FORCE_Enable_ADDR32, 0x0);
            }

            TTI_SETRWC(p_setrwc::CLR_NONE, p_setrwc::CR_B, 0, 8, 0, p_setrwc::SET_B);
            TTI_SETRWC(p_setrwc::CLR_NONE, p_setrwc::CR_B, 0, 8, 0, p_setrwc::SET_B);
            TTI_ZEROSRC(0, 1, 0, 1); // Clear src A
            TTI_ELWADD(0, 0, p_elwise::SRCB_NO_BCAST, ADDR_MOD_2, 0);
            TTI_ELWADD(0, 0, p_elwise::SRCB_NO_BCAST, ADDR_MOD_2, 0);
        }

        if (num_faces == 2 && !narrow_tile)
        {
            TTI_SETRWC(p_setrwc::CLR_AB, 0, 0, 0, 0, p_setrwc::SET_BD);
        }
        else
        {
            // Increment dest by 32 or 16 if narrow tile for the next accumulation
            if (!narrow_tile)
            {
                TTI_SETRWC(p_setrwc::CLR_NONE, p_setrwc::CR_D, 8, 0, 0, p_setrwc::SET_D);
                TTI_SETRWC(p_setrwc::CLR_NONE, p_setrwc::CR_D, 8, 0, 0, p_setrwc::SET_D);
            }
            TTI_SETRWC(p_setrwc::CLR_NONE, p_setrwc::CR_D, 8, 0, 0, p_setrwc::SET_D);
            TTI_SETRWC(p_setrwc::CLR_AB, p_setrwc::CR_D, 8, 0, 0, p_setrwc::SET_BD);

            /////////////////////
            // Second Tile Row //
            /////////////////////

            // Transpose for each face in src A done at unpacker, and pool
            if constexpr (type == PoolType::MAX)
            {
                TTI_GMPOOL(p_setrwc::CLR_AB, p_gpool::DIM_16X16, ADDR_MOD_0, p_gpool::INDEX_DIS, 0);
            }
            else if constexpr (HIGH_FIDELITY)
            {
                ckernel_template::run();
                TTI_CLEARDVALID(p_setrwc::CLR_AB, 0);
            }
            else
            {
                TTI_GAPOOL(p_setrwc::CLR_AB, p_gpool::DIM_16X16, ADDR_MOD_0, p_gpool::INDEX_DIS, 0);
            }

            if constexpr (type == PoolType::MAX)
            {
                TTI_GMPOOL(p_setrwc::CLR_NONE, p_gpool::DIM_16X16, ADDR_MOD_0, p_gpool::INDEX_DIS, 0);
            }
            else if constexpr (HIGH_FIDELITY)
            {
                ckernel_template::run();
            }
            else
            {
                TTI_GAPOOL(p_setrwc::CLR_NONE, p_gpool::DIM_16X16, ADDR_MOD_0, p_gpool::INDEX_DIS, 0);
            }

            if (enforce_fp32_accumulation)
            {
                // needs to be disabled for MOVD2B/B2D on BH (Issue ##449)
                cfg_reg_rmw_tensix<ALU_ACC_CTRL_Fp32_enabled_RMW>(0);
                // move back to B and transpose in 2 parts, first hi16 bits then lo16 bits
                constexpr int dest_32b_hi = 0;
                constexpr int dest_32b_lo = 1;

                // move hi16 bits D2B
                // we avoid clobbering weights in src B by moving to rows 16 - 31
                TTI_MOVD2B(dest_32b_hi, p_movd2b::SRC_ROW16_OFFSET, ADDR_MOD_0, p_movd2b::MOV_1_ROW, 0);
                // note: transpose on src B on works on rows 16 - 31
                TTI_TRNSPSRCB;
                // move row D2B again for cases of reducing across multiple tiles
                TTI_MOVD2B(dest_32b_hi, p_movd2b::SRC_ROW16_OFFSET, ADDR_MOD_0, p_movd2b::MOV_1_ROW, 0);

                // move hi16 bits B2D
                TTI_MOVB2D(dest_32b_hi, p_movb2d::SRC_ROW16_OFFSET, ADDR_MOD_0, p_movb2d::MOV_4_ROWS, 0);
                TTI_MOVB2D(dest_32b_hi, p_movb2d::SRC_ROW16_OFFSET + 4, ADDR_MOD_0, p_movb2d::MOV_4_ROWS, 4);
                TTI_MOVB2D(dest_32b_hi, p_movb2d::SRC_ROW16_OFFSET + 8, ADDR_MOD_0, p_movb2d::MOV_4_ROWS, 8);
                TTI_MOVB2D(dest_32b_hi, p_movb2d::SRC_ROW16_OFFSET + 12, ADDR_MOD_0, p_movb2d::MOV_4_ROWS, 12);

                // move lo16 bits D2B
                TTI_MOVD2B(dest_32b_lo, p_movd2b::SRC_ROW16_OFFSET, ADDR_MOD_0, p_movd2b::MOV_1_ROW, 0);
                // transpose face
                TTI_TRNSPSRCB;
                // move row again for cases of reducing multiple tiles
                TTI_MOVD2B(dest_32b_lo, p_movd2b::SRC_ROW16_OFFSET, ADDR_MOD_0, p_movd2b::MOV_1_ROW, 0);

                // move lo16 bits B2D
                TTI_MOVB2D(dest_32b_lo, p_movb2d::SRC_ROW16_OFFSET, ADDR_MOD_0, p_movb2d::MOV_4_ROWS, 0);
                TTI_MOVB2D(dest_32b_lo, p_movb2d::SRC_ROW16_OFFSET + 4, ADDR_MOD_0, p_movb2d::MOV_4_ROWS, 4);
                TTI_MOVB2D(dest_32b_lo, p_movb2d::SRC_ROW16_OFFSET + 8, ADDR_MOD_0, p_movb2d::MOV_4_ROWS, 8);
                TTI_MOVB2D(dest_32b_lo, p_movb2d::SRC_ROW16_OFFSET + 12, ADDR_MOD_0, p_movb2d::MOV_4_ROWS, 12);
                cfg_reg_rmw_tensix<ALU_ACC_CTRL_Fp32_enabled_RMW>(1);
            }
            else
            {
                // Datums stored in int32 dest cannot be moved to SrcB which is configured for int8 inputs
                // Cast int32 datums to int8 using SFPU instructions (load int32, store int8) before moving data to srcB
                // Besides SFPU instructions to do cast we also need to set chicken bit FP16A_FORCE_Enable to force dest
                // view to be fp16a as int8 datums are stored in src registers as fp16a
                if constexpr (is_int_fpu_en)
                {
                    TTI_STALLWAIT(p_stall::STALL_SFPU, p_stall::MATH);
                    TTI_SFPLOAD(p_sfpu::LREG0, InstrModLoadStore::INT32, ADDR_MOD_0, 0 /*DEST offset*/);
                    TTI_SFPSTORE(p_sfpu::LREG0, InstrModLoadStore::INT8, ADDR_MOD_0, 0 /*DEST offset*/);
                    TTI_SFPLOAD(p_sfpu::LREG0, InstrModLoadStore::INT32, ADDR_MOD_0, 2 /*DEST offset*/);
                    TTI_SFPSTORE(p_sfpu::LREG0, InstrModLoadStore::INT8, ADDR_MOD_0, 2 /*DEST offset*/);
                    TTI_STALLWAIT(p_stall::STALL_MATH, p_stall::WAIT_SFPU);
                    TTI_SETC16(FP16A_FORCE_Enable_ADDR32, 0x1);
                }

                // Move back to B and transpose
                TTI_SETRWC(p_setrwc::CLR_NONE, p_setrwc::CR_D, 0, 0, 0, p_setrwc::SET_AB);
                /*
                if constexpr (dest_datum_width) {
                    if (0 == (((uint)unpack_dst_format[0]>>2)&0x1)) { // fp32 to fp16_a conversion
                        TTI_STALLWAIT(p_stall::STALL_SFPU, p_stall::MATH);
                        TTI_SFPLOAD(0, 0, 3, 0);
                        TTI_SFP_STOCH_RND(0,0,0,0,0,8);
                        TTI_SFPSTORE(0,1,3,0);
                    }
                }
                */
                TTI_MOVD2B(0, p_movd2b::SRC_ROW16_OFFSET, ADDR_MOD_0, p_movd2b::MOV_1_ROW, 0);
                // Note: transpose on src B on works on rows 16 - 31
                TTI_TRNSPSRCB;
                TTI_MOVD2B(0, p_movd2b::SRC_ROW16_OFFSET, ADDR_MOD_0, p_movd2b::MOV_1_ROW, 0);
                if constexpr (is_int_fpu_en)
                {
                    TTI_SETC16(FP16A_FORCE_Enable_ADDR32, 0x0);
                }

                TTI_SETRWC(p_setrwc::CLR_NONE, p_setrwc::CR_B, 0, 8, 0, p_setrwc::SET_B);
                TTI_SETRWC(p_setrwc::CLR_NONE, p_setrwc::CR_B, 0, 8, 0, p_setrwc::SET_B);
                TTI_ZEROSRC(0, 1, 0, 1); // Clear src A
                TTI_ELWADD(0, 0, p_elwise::SRCB_NO_BCAST, ADDR_MOD_2, 0);
                TTI_ELWADD(0, 0, p_elwise::SRCB_NO_BCAST, ADDR_MOD_2, 0);
            }

            // Reset counters to 0 for next accumulation
            TTI_SETRWC(p_setrwc::CLR_AB, 0, 0, 0, 0, p_setrwc::SET_BD);
        }
    }
    else if constexpr (dim == ReduceDim::REDUCE_COL)
    {
        const uint num_row_tiles = narrow_tile ? 2 : ((num_faces > 1) ? num_faces / 2 : 1);
        for (uint row_tile = 0; row_tile < num_row_tiles; row_tile++)
        {
            // Just pool
            if constexpr (type == PoolType::MAX)
            {
                TTI_GMPOOL(p_setrwc::CLR_NONE, p_gpool::DIM_16X16, ADDR_MOD_0, p_gpool::INDEX_DIS, 0);
            }
            else
            {
                if constexpr (HIGH_FIDELITY)
                {
                    ckernel_template::run();
                }
                else
                {
                    TTI_GAPOOL(p_setrwc::CLR_NONE, p_gpool::DIM_16X16, ADDR_MOD_0, p_gpool::INDEX_DIS, 0);
                }
            }
            if ((!narrow_tile) && (num_faces > 1))
            {
                TTI_SETRWC(p_setrwc::CLR_NONE, p_setrwc::CR_D, 8, 0, 0, p_setrwc::SET_D);
                TTI_SETRWC(p_setrwc::CLR_AB, p_setrwc::CR_D, 8, 0, 0, p_setrwc::SET_D);

                if constexpr (type == PoolType::MAX)
                {
                    TTI_GMPOOL(p_setrwc::CLR_NONE, p_gpool::DIM_16X16, ADDR_MOD_0, p_gpool::INDEX_DIS, 0);
                }
                else
                {
                    if constexpr (HIGH_FIDELITY)
                    {
                        ckernel_template::run();
                    }
                    else
                    {
                        TTI_GAPOOL(p_setrwc::CLR_NONE, p_gpool::DIM_16X16, ADDR_MOD_0, p_gpool::INDEX_DIS, 0);
                    }
                }
            }
            // Reset Dest Counter
            TTI_SETRWC(p_setrwc::CLR_AB, 0, 0, 0, 0, p_setrwc::SET_AD);
        }
    }
    else if constexpr (dim == ReduceDim::REDUCE_SCALAR)
    {
        for (int tile = 0; tile < 3; tile++)
        {
            // Wait and pool
            if constexpr (type == PoolType::MAX)
            {
                TTI_GMPOOL(p_setrwc::CLR_AB, p_gpool::DIM_16X16, ADDR_MOD_0, p_gpool::INDEX_DIS, 4);
            }
            else
            {
                if constexpr (HIGH_FIDELITY)
                {
                    ckernel_template::run();
                    TTI_CLEARDVALID(p_setrwc::CLR_AB, 0);
                }
                else
                {
                    TTI_GAPOOL(p_setrwc::CLR_AB, p_gpool::DIM_16X16, ADDR_MOD_0, p_gpool::INDEX_DIS, 4);
                }
            }
        }
        // Wait and pool
        if constexpr (type == PoolType::MAX)
        {
            TTI_GMPOOL(p_setrwc::CLR_NONE, p_gpool::DIM_16X16, ADDR_MOD_0, p_gpool::INDEX_DIS, 4);
        }
        else
        {
            if constexpr (HIGH_FIDELITY)
            {
                ckernel_template::run();
            }
            else
            {
                TTI_GAPOOL(p_setrwc::CLR_NONE, p_gpool::DIM_16X16, ADDR_MOD_0, p_gpool::INDEX_DIS, 4);
            }
        }

        // Need row in dest as column in src A
        TTI_SETRWC(p_setrwc::CLR_NONE, p_setrwc::CR_D, 0, 0, 0, p_setrwc::SET_AB);
        // copy over from dest to B and do transpose
        // use rows 16 - 31 in src B as scratch
        TTI_MOVD2B(0, p_movd2b::SRC_ROW16_OFFSET, ADDR_MOD_0, p_movd2b::MOV_1_ROW, 4);
        TTI_GATESRCRST(0b1, 0b1);
        TTI_TRNSPSRCB;
        // gate math instructions until src B has been updated
        TTI_GATESRCRST(0b1, 0b1);
        // copy over all 16 rows from B to A
        TTI_MOVB2A(p_movb2a::SRCA_ZERO_OFFSET + 0, ADDR_MOD_0, p_movb2a::MOV_4_ROWS, p_movb2a::SRCB_ROW16_OFFSET + 0);
        TTI_MOVB2A(p_movb2a::SRCA_ZERO_OFFSET + 4, ADDR_MOD_0, p_movb2a::MOV_4_ROWS, p_movb2a::SRCB_ROW16_OFFSET + 4);
        TTI_MOVB2A(p_movb2a::SRCA_ZERO_OFFSET + 8, ADDR_MOD_0, p_movb2a::MOV_4_ROWS, p_movb2a::SRCB_ROW16_OFFSET + 8);
        TTI_MOVB2A(p_movb2a::SRCA_ZERO_OFFSET + 12, ADDR_MOD_0, p_movb2a::MOV_4_ROWS, p_movb2a::SRCB_ROW16_OFFSET + 12);
        // gate math instructions until src A has been updated by MOV instructions
        TTI_GATESRCRST(0b1, 0b1);
        // zero out scratch in dest
        TTI_ZEROACC(p_zeroacc::CLR_SPECIFIC, 0, 0, ADDR_MOD_0, 4);

        if constexpr (type == PoolType::MAX)
        {
            TTI_GMPOOL(p_setrwc::CLR_AB, p_gpool::DIM_16X16, ADDR_MOD_0, p_gpool::INDEX_DIS, 0);
        }
        else
        {
            if constexpr (HIGH_FIDELITY)
            {
                for (int i = 0; i < MATH_FIDELITY_PHASES - 1; i++)
                {
                    TTI_GAPOOL(p_setrwc::CLR_NONE, p_gpool::DIM_16X16, ADDR_MOD_3, p_gpool::INDEX_DIS, 0);
                }
            }
            TTI_GAPOOL(p_setrwc::CLR_AB, p_gpool::DIM_16X16, ADDR_MOD_0, p_gpool::INDEX_DIS, 0);
        }
    }
}

template <PoolType type, int MATH_FIDELITY_DESC>
inline void reduce_configure_addrmod()
{
    constexpr int NUM_FIDELITY_PHASES = get_math_num_fidelity_phases(MATH_FIDELITY_DESC);
    constexpr int FIDELITY_INCREMENT  = get_math_fidelity_increment(MATH_FIDELITY_DESC);
    constexpr bool HIGH_FIDELITY      = NUM_FIDELITY_PHASES > 0;

    addr_mod_t {.srca = {.incr = 0}, .srcb = {.incr = 0}, .dest = {.incr = 0}, .fidelity = {.incr = 0, .clr = 1}}.set(ADDR_MOD_0);

    addr_mod_t {
        .srca = {.incr = 0},
        .srcb = {.incr = 1},
        .dest = {.incr = 1},
    }
        .set(ADDR_MOD_1);

    addr_mod_t {
        .srca = {.incr = 0},
        .srcb = {.incr = 8},
        .dest = {.incr = 8},
    }
        .set(ADDR_MOD_2);

    if constexpr (HIGH_FIDELITY)
    {
        addr_mod_t {.srca = {.incr = 0}, .srcb = {.incr = 0}, .dest = {.incr = 0}, .fidelity = {.incr = FIDELITY_INCREMENT}}.set(ADDR_MOD_3);
    }
}

template <ReduceDim dim, int num_fidelity_phases>
inline void reduce_configure_mop()
{
    if constexpr (dim == ReduceDim::REDUCE_SCALAR)
    {
        ckernel_template tmp(1, num_fidelity_phases, TT_OP_GAPOOL(p_setrwc::CLR_NONE, p_gpool::DIM_16X16, ADDR_MOD_3, p_gpool::INDEX_DIS, 4));
        tmp.set_last_inner_loop_instr(TT_OP_GAPOOL(p_setrwc::CLR_NONE, p_gpool::DIM_16X16, ADDR_MOD_0, p_gpool::INDEX_DIS, 4));
        tmp.set_last_outer_loop_instr(TT_OP_GAPOOL(p_setrwc::CLR_NONE, p_gpool::DIM_16X16, ADDR_MOD_0, p_gpool::INDEX_DIS, 4));
        tmp.program();
    }
    else
    {
        ckernel_template tmp(1, num_fidelity_phases, TT_OP_GAPOOL(p_setrwc::CLR_NONE, p_gpool::DIM_16X16, ADDR_MOD_3, p_gpool::INDEX_DIS, 0));
        tmp.set_last_inner_loop_instr(TT_OP_GAPOOL(p_setrwc::CLR_NONE, p_gpool::DIM_16X16, ADDR_MOD_0, p_gpool::INDEX_DIS, 0));
        tmp.set_last_outer_loop_instr(TT_OP_GAPOOL(p_setrwc::CLR_NONE, p_gpool::DIM_16X16, ADDR_MOD_0, p_gpool::INDEX_DIS, 0));
        tmp.program();
    }
}

template <PoolType type, ReduceDim dim, DestDatumWidth::Value dest_datum_width, int MATH_FIDELITY_DESC = 0, bool enforce_fp32_accumulation = false>
inline void _llk_math_reduce_init_([[maybe_unused]] const std::uint32_t within_face_16x16_transpose = 0)
{ // within_face_16x16_transpose used for unpack, ignored by math

    constexpr int MATH_FIDELITY_PHASES = get_math_num_fidelity_phases(MATH_FIDELITY_DESC);
    constexpr bool HIGH_FIDELITY       = MATH_FIDELITY_PHASES > 0;

    reduce_configure_addrmod<type, MATH_FIDELITY_DESC>();
    if constexpr (HIGH_FIDELITY)
    {
        reduce_configure_mop<dim, MATH_FIDELITY_PHASES>();
    }

    if constexpr (enforce_fp32_accumulation)
    {
        static_assert(dest_datum_width, "FP32 Dest must be enabled for FP32 accumulation");
    }
    TTI_SETC16(CLR_DVALID_SrcA_Disable_ADDR32, 0);

    math::reset_counters(p_setrwc::SET_ABD_F);
}<|MERGE_RESOLUTION|>--- conflicted
+++ resolved
@@ -23,33 +23,18 @@
 inline void reduce_configure_mop();
 
 template <
-<<<<<<< HEAD
-    
+
     PoolType type,
-   
+
     ReduceDim dim,
-   
+
     DestDatumWidth::Value dest_datum_width,
-   
-    int MATH_FIDELITY_DESC         = 0,
-   
-    bool is_int_fpu_en                 = false,
-   
-    bool enforce_fp32_accumulation    = false>
-=======
-
-    PoolType type,
-
-    ReduceDim dim,
-
-    DestDatumWidth::Value dest_datum_width,
 
     int MATH_FIDELITY_DESC = 0,
 
     bool is_int_fpu_en = false,
 
     bool enforce_fp32_accumulation = false>
->>>>>>> 6c89fddc
 inline void _llk_math_reduce_(const uint dst_index, bool narrow_tile = false, const uint num_faces = 4)
 {
     constexpr int MATH_FIDELITY_PHASES = get_math_num_fidelity_phases(MATH_FIDELITY_DESC);
