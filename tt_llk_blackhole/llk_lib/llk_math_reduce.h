--- conflicted
+++ resolved
@@ -23,19 +23,18 @@
 inline void reduce_configure_mop();
 
 template <
+    
     PoolType type,
+   
     ReduceDim dim,
-<<<<<<< HEAD
+   
     DestAccumulation fp32_dest_accumulation,
-    int MATH_FIDELITY_DESC = 0,
-    bool is_int_fpu_en     = false,
-    bool fp32_transpose    = false>
-=======
-    bool is_fp32_dest_acc_en,
+   
     int MATH_FIDELITY_DESC         = 0,
-    bool is_int_fpu_en             = false,
-    bool enforce_fp32_accumulation = false>
->>>>>>> 26a31892
+   
+    bool is_int_fpu_en                 = false,
+   
+    bool enforce_fp32_accumulation    = false>
 inline void _llk_math_reduce_(const uint dst_index, bool narrow_tile = false, const uint num_faces = 4)
 {
     constexpr int MATH_FIDELITY_PHASES = get_math_num_fidelity_phases(MATH_FIDELITY_DESC);
@@ -456,7 +455,7 @@
     }
 }
 
-template <PoolType type, ReduceDim dim, bool is_fp32_dest_acc_en, int MATH_FIDELITY_DESC = 0, bool enforce_fp32_accumulation = false>
+template <PoolType type, ReduceDim dim, DestAccumulation fp32_dest_accumulation, int MATH_FIDELITY_DESC = 0, bool enforce_fp32_accumulation = false>
 inline void _llk_math_reduce_init_(const std::uint32_t within_face_16x16_transpose = 0)
 { // within_face_16x16_transpose used for unpack, ignored by math
 
@@ -471,7 +470,7 @@
 
     if constexpr (enforce_fp32_accumulation)
     {
-        static_assert(is_fp32_dest_acc_en, "FP32 Dest must be enabled for FP32 accumulation");
+        static_assert(fp32_dest_accumulation, "FP32 Dest must be enabled for FP32 accumulation");
     }
     TTI_SETC16(CLR_DVALID_SrcA_Disable_ADDR32, 0);
 
