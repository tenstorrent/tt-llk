// SPDX-FileCopyrightText: © 2025 Tenstorrent AI ULC
//
// SPDX-License-Identifier: Apache-2.0

#pragma once

#include <cstdint>

#include "ckernel.h"
#include "ckernel_globals.h"
#include "ckernel_ops.h"
#include "ckernel_template.h"
#include "llk_defs.h"
#include "llk_pack_common.h"

using namespace ckernel;
using namespace ckernel::packer;

template <bool untilize = false, bool tilize = false>
inline void _llk_pack_configure_addrmod_()
{
    if constexpr (untilize && !tilize)
    {
        /*  Y src & Y dest inc by 1 to give strided increments:
            Rows: 0, 16, 1, 17, 2, 18, ........ 15, 31
        */
        addr_mod_pack_t {.y_src = {.incr = 1}, .y_dst = {.incr = 1}, .z_src = {.incr = 0}, .z_dst = {.incr = 0}}.set(ADDR_MOD_0);

        /* Increment Faces by 2 to give next 2 faces:
            Rows: 32, 48, 33, 49, 34, 50........47, 63
        */
        addr_mod_pack_t {.y_src = {.incr = 0, .clr = 1}, .y_dst = {.incr = 0, .clr = 1}, .z_src = {.incr = 1}, .z_dst = {.incr = 0}}.set(ADDR_MOD_1);

        addr_mod_pack_t {.y_src = {.incr = 0, .clr = 1}, .y_dst = {.incr = 0, .clr = 1}, .z_src = {.incr = 0, .clr = 1}, .z_dst = {.incr = 0, .clr = 1}}.set(
            ADDR_MOD_2);
    }
    else if constexpr (tilize && !untilize)
    {
        addr_mod_pack_t {.y_src = {.incr = 4}, .y_dst = {.incr = 2}, .z_src = {.incr = 0}, .z_dst = {.incr = 0}}.set(ADDR_MOD_0);

        addr_mod_pack_t {.y_src = {.incr = 0, .clr = 1}, .y_dst = {.incr = 0, .clr = 1}, .z_src = {.incr = 0}, .z_dst = {.incr = 0}}.set(ADDR_MOD_1);

        // Increment faces by 2 (jump 2 dest address 32)
        addr_mod_pack_t {.y_src = {.incr = 0, .clr = 1}, .y_dst = {.incr = 0, .clr = 1}, .z_src = {.incr = 1}, .z_dst = {.incr = 0}}.set(ADDR_MOD_2);
    }
    else
    {
        addr_mod_pack_t {
            .y_src = {.incr = 4},
            .y_dst = {.incr = 4},
        }
            .set(ADDR_MOD_0);

        addr_mod_pack_t {
            .y_src = {.incr = 0, .clr = 1, .cr = 0},
            .y_dst = {.incr = 0, .clr = 1, .cr = 0},
            .z_src = {.incr = 0, .clr = 1},
            .z_dst = {.incr = 0, .clr = 0},
        }
            .set(ADDR_MOD_1);

        addr_mod_pack_t {
            .y_src = {.incr = 0, .clr = 1, .cr = 0},
            .y_dst = {.incr = 4, .clr = 0, .cr = 0},
            .z_src = {.incr = 1, .clr = 0},
        }
            .set(ADDR_MOD_2);
    }
}

template <
    bool untilize                = false,
    bool zero_output             = false,
    DstTileFaceLayout FaceLayout = DstTileFaceLayout::RowMajor,
    bool write_tile_header       = true,
    bool tilize                  = false>
inline void _llk_pack_mop_config_(
    const std::uint32_t pack_dst_format,
    const std::uint32_t face_r_dim = FACE_R_DIM,
    const std::uint32_t tile_c_dim = TILE_C_DIM,
    const std::uint32_t num_faces  = 4,
    const bool partial_face        = false,
    const bool narrow_tile         = false)
{
    static_assert(FaceLayout == DstTileFaceLayout::RowMajor, "FaceLayout must be RowMajor");

    constexpr uint MEGAROW          = 1;
    constexpr uint ZERO_OUTPUT_FLAG = zero_output ? p_pacr::P_ZERO_OUTPUT_ENABLED : p_pacr::P_ZERO_OUTPUT_DISABLED;

    if constexpr (untilize && !tilize)
    {
        const uint PACK_INTF_SEL  = (tile_c_dim < TILE_C_DIM) ? p_pacr::SINGLE_INTF_ACTIVE : p_pacr::TWO_INTFS_ACTIVE;
        const uint MOP_INNER_LOOP = face_r_dim;
        const uint MOP_OUTER_LOOP = (tile_c_dim < TILE_C_DIM) ? num_faces : (num_faces >> 1);

        ckernel::ckernel_template tmp(
            MOP_OUTER_LOOP,
            MOP_INNER_LOOP,
            TT_OP_PACR(
                p_pacr::CFG_CTXT_0,
                p_pacr::NO_ROW_PAD_ZERO,
                p_pacr::DST_ACCESS_STRIDED_MODE,
                ADDR_MOD_0,
                p_pacr::ADDR_CNT_CTXT_0,
                ZERO_OUTPUT_FLAG,
                PACK_INTF_SEL,
                0,
                MEGAROW,
                p_pacr::NO_CTXT_CTRL,
                0,
                0));

        tmp.set_last_inner_loop_instr(TT_OP_PACR(
            p_pacr::CFG_CTXT_0,
            p_pacr::NO_ROW_PAD_ZERO,
            p_pacr::DST_ACCESS_STRIDED_MODE,
            ADDR_MOD_1,
            p_pacr::ADDR_CNT_CTXT_0,
            ZERO_OUTPUT_FLAG,
            PACK_INTF_SEL,
            0,
            MEGAROW,
            p_pacr::NO_CTXT_CTRL,
            0,
            0));
        tmp.set_last_outer_loop_instr(TT_OP_PACR(
            p_pacr::CFG_CTXT_0,
            p_pacr::NO_ROW_PAD_ZERO,
            p_pacr::DST_ACCESS_STRIDED_MODE,
            ADDR_MOD_2,
            p_pacr::ADDR_CNT_CTXT_0,
            ZERO_OUTPUT_FLAG,
            PACK_INTF_SEL,
            0,
            0,
            p_pacr::NO_CTXT_CTRL,
            0,
            1));
        tmp.program(instrn_buffer);
    }
    else if constexpr (tilize && !untilize)
    {
        const uint PACK_INTF_SEL_0 = 0b0101;
        const uint PACK_INTF_SEL_1 = 0b1010;
        const uint MOP_INNER_LOOP  = 1;
        const uint MOP_OUTER_LOOP  = 2;

        // Last row of half-tile (16 rows) is different between halves, so can't be replayed.
        const uint replay_buf_len = 15;

        // This replay buffer finishes 2 faces
        load_replay_buf(
            0,
            replay_buf_len,
            false,
            // Lambda function to set up replay buffer
            []
            {
                // Face 0 -> mask rows 1010
                TTI_PACR(
                    p_pacr::CFG_CTXT_0,
                    p_pacr::NO_ROW_PAD_ZERO,
                    p_pacr::DST_ACCESS_NORMAL_MODE,
                    ADDR_MOD_0,
                    p_pacr::ADDR_CNT_CTXT_0,
                    ZERO_OUTPUT_FLAG,
                    PACK_INTF_SEL_0,
                    0,
                    MEGAROW,
                    p_pacr::NO_CTXT_CTRL,
                    0,
                    0);
                TTI_PACR(
                    p_pacr::CFG_CTXT_0,
                    p_pacr::NO_ROW_PAD_ZERO,
                    p_pacr::DST_ACCESS_NORMAL_MODE,
                    ADDR_MOD_0,
                    p_pacr::ADDR_CNT_CTXT_0,
                    ZERO_OUTPUT_FLAG,
                    PACK_INTF_SEL_0,
                    0,
                    MEGAROW,
                    p_pacr::NO_CTXT_CTRL,
                    0,
                    0);
                TTI_PACR(
                    p_pacr::CFG_CTXT_0,
                    p_pacr::NO_ROW_PAD_ZERO,
                    p_pacr::DST_ACCESS_NORMAL_MODE,
                    ADDR_MOD_0,
                    p_pacr::ADDR_CNT_CTXT_0,
                    ZERO_OUTPUT_FLAG,
                    PACK_INTF_SEL_0,
                    0,
                    MEGAROW,
                    p_pacr::NO_CTXT_CTRL,
                    0,
                    0);
                TTI_PACR(
                    p_pacr::CFG_CTXT_0,
                    p_pacr::NO_ROW_PAD_ZERO,
                    p_pacr::DST_ACCESS_NORMAL_MODE,
                    ADDR_MOD_0,
                    p_pacr::ADDR_CNT_CTXT_0,
                    ZERO_OUTPUT_FLAG,
                    PACK_INTF_SEL_0,
                    0,
                    MEGAROW,
                    p_pacr::NO_CTXT_CTRL,
                    0,
                    0);
                TTI_PACR(
                    p_pacr::CFG_CTXT_0,
                    p_pacr::NO_ROW_PAD_ZERO,
                    p_pacr::DST_ACCESS_NORMAL_MODE,
                    ADDR_MOD_0,
                    p_pacr::ADDR_CNT_CTXT_0,
                    ZERO_OUTPUT_FLAG,
                    PACK_INTF_SEL_0,
                    0,
                    MEGAROW,
                    p_pacr::NO_CTXT_CTRL,
                    0,
                    0);
                TTI_PACR(
                    p_pacr::CFG_CTXT_0,
                    p_pacr::NO_ROW_PAD_ZERO,
                    p_pacr::DST_ACCESS_NORMAL_MODE,
                    ADDR_MOD_0,
                    p_pacr::ADDR_CNT_CTXT_0,
                    ZERO_OUTPUT_FLAG,
                    PACK_INTF_SEL_0,
                    0,
                    MEGAROW,
                    p_pacr::NO_CTXT_CTRL,
                    0,
                    0);
                TTI_PACR(
                    p_pacr::CFG_CTXT_0,
                    p_pacr::NO_ROW_PAD_ZERO,
                    p_pacr::DST_ACCESS_NORMAL_MODE,
                    ADDR_MOD_0,
                    p_pacr::ADDR_CNT_CTXT_0,
                    ZERO_OUTPUT_FLAG,
                    PACK_INTF_SEL_0,
                    0,
                    MEGAROW,
                    p_pacr::NO_CTXT_CTRL,
                    0,
                    0);
                TTI_PACR(
                    p_pacr::CFG_CTXT_0,
                    p_pacr::NO_ROW_PAD_ZERO,
                    p_pacr::DST_ACCESS_NORMAL_MODE,
                    ADDR_MOD_1,
                    p_pacr::ADDR_CNT_CTXT_0,
                    ZERO_OUTPUT_FLAG,
                    PACK_INTF_SEL_0,
                    0,
                    MEGAROW,
                    p_pacr::NO_CTXT_CTRL,
                    0,
                    0);

                // Face 1 -> mask rows 0101
                TTI_PACR(
                    p_pacr::CFG_CTXT_0,
                    p_pacr::NO_ROW_PAD_ZERO,
                    p_pacr::DST_ACCESS_NORMAL_MODE,
                    ADDR_MOD_0,
                    p_pacr::ADDR_CNT_CTXT_0,
                    ZERO_OUTPUT_FLAG,
                    PACK_INTF_SEL_1,
                    0,
                    MEGAROW,
                    p_pacr::NO_CTXT_CTRL,
                    0,
                    0);
                TTI_PACR(
                    p_pacr::CFG_CTXT_0,
                    p_pacr::NO_ROW_PAD_ZERO,
                    p_pacr::DST_ACCESS_NORMAL_MODE,
                    ADDR_MOD_0,
                    p_pacr::ADDR_CNT_CTXT_0,
                    ZERO_OUTPUT_FLAG,
                    PACK_INTF_SEL_1,
                    0,
                    MEGAROW,
                    p_pacr::NO_CTXT_CTRL,
                    0,
                    0);
                TTI_PACR(
                    p_pacr::CFG_CTXT_0,
                    p_pacr::NO_ROW_PAD_ZERO,
                    p_pacr::DST_ACCESS_NORMAL_MODE,
                    ADDR_MOD_0,
                    p_pacr::ADDR_CNT_CTXT_0,
                    ZERO_OUTPUT_FLAG,
                    PACK_INTF_SEL_1,
                    0,
                    MEGAROW,
                    p_pacr::NO_CTXT_CTRL,
                    0,
                    0);
                TTI_PACR(
                    p_pacr::CFG_CTXT_0,
                    p_pacr::NO_ROW_PAD_ZERO,
                    p_pacr::DST_ACCESS_NORMAL_MODE,
                    ADDR_MOD_0,
                    p_pacr::ADDR_CNT_CTXT_0,
                    ZERO_OUTPUT_FLAG,
                    PACK_INTF_SEL_1,
                    0,
                    MEGAROW,
                    p_pacr::NO_CTXT_CTRL,
                    0,
                    0);
                TTI_PACR(
                    p_pacr::CFG_CTXT_0,
                    p_pacr::NO_ROW_PAD_ZERO,
                    p_pacr::DST_ACCESS_NORMAL_MODE,
                    ADDR_MOD_0,
                    p_pacr::ADDR_CNT_CTXT_0,
                    ZERO_OUTPUT_FLAG,
                    PACK_INTF_SEL_1,
                    0,
                    MEGAROW,
                    p_pacr::NO_CTXT_CTRL,
                    0,
                    0);
                TTI_PACR(
                    p_pacr::CFG_CTXT_0,
                    p_pacr::NO_ROW_PAD_ZERO,
                    p_pacr::DST_ACCESS_NORMAL_MODE,
                    ADDR_MOD_0,
                    p_pacr::ADDR_CNT_CTXT_0,
                    ZERO_OUTPUT_FLAG,
                    PACK_INTF_SEL_1,
                    0,
                    MEGAROW,
                    p_pacr::NO_CTXT_CTRL,
                    0,
                    0);
                TTI_PACR(
                    p_pacr::CFG_CTXT_0,
                    p_pacr::NO_ROW_PAD_ZERO,
                    p_pacr::DST_ACCESS_NORMAL_MODE,
                    ADDR_MOD_0,
                    p_pacr::ADDR_CNT_CTXT_0,
                    ZERO_OUTPUT_FLAG,
                    PACK_INTF_SEL_1,
                    0,
                    MEGAROW,
                    p_pacr::NO_CTXT_CTRL,
                    0,
                    0);
                // Last PACR instruction of the half-tile must go separately in the MOP. This is to be able to override it, to ensure that for the second half
                // the tile is closed correctly.
            });

        ckernel::ckernel_template tmp(
            MOP_OUTER_LOOP,
            MOP_INNER_LOOP,
            TT_OP_REPLAY(0, replay_buf_len, 0, 0),
            TT_OP_PACR(
                p_pacr::CFG_CTXT_0,
                p_pacr::NO_ROW_PAD_ZERO,
                p_pacr::DST_ACCESS_NORMAL_MODE,
                ADDR_MOD_2,
                p_pacr::ADDR_CNT_CTXT_0,
                ZERO_OUTPUT_FLAG,
                PACK_INTF_SEL_1,
                0,
                0,
                p_pacr::NO_CTXT_CTRL,
                0,
                0) // don't close tile
        );

        // Close the tile only when it is actually done.
        tmp.set_last_outer_loop_instr(TT_OP_PACR(
            p_pacr::CFG_CTXT_0,
            p_pacr::NO_ROW_PAD_ZERO,
            p_pacr::DST_ACCESS_NORMAL_MODE,
            ADDR_MOD_2,
            p_pacr::ADDR_CNT_CTXT_0,
            ZERO_OUTPUT_FLAG,
            PACK_INTF_SEL_1,
            0,
            0,
            p_pacr::NO_CTXT_CTRL,
            0,
            1));

        if constexpr (write_tile_header)
        {
            tmp.set_end_ops(
                TT_OP_SETADCZW(p_setadc::PAC, 0, 2, 0, 0, 0b0100),                                                                 // ch0_z = 0, ch1_z = 2;
                TT_OP_STOREIND(1, 0, p_ind::LD_16B, LO_16(0), p_ind::INC_NONE, p_gpr_pack::TILE_HEADER, p_gpr_pack::OUTPUT_ADDR)); // write tile header to L1
        }
        else
        {
            tmp.set_end_op(TT_OP_SETADCZW(p_setadc::PAC, 0, 2, 0, 0, 0b0100)); // ch0_z = 0, ch1_z = 2;
        }

        tmp.program(instrn_buffer);
    }
    else
    {
        const uint PACK_INTF_SEL = face_r_dim == 1 ? p_pacr::SINGLE_INTF_ACTIVE : (face_r_dim == 2 ? p_pacr::TWO_INTFS_ACTIVE : p_pacr::ALL_INTF_ACTIVE);

        const uint MOP_INNER_LOOP = (face_r_dim < 4) ? 1 : face_r_dim >> 2;
        const uint MOP_OUTER_LOOP = num_faces;

        ckernel::ckernel_template tmp(
            MOP_OUTER_LOOP,
            MOP_INNER_LOOP,
            TT_OP_PACR(
                p_pacr::CFG_CTXT_0,
                p_pacr::NO_ROW_PAD_ZERO,
                p_pacr::DST_ACCESS_NORMAL_MODE,
                ADDR_MOD_0,
                p_pacr::ADDR_CNT_CTXT_0,
                ZERO_OUTPUT_FLAG,
                PACK_INTF_SEL,
                0,
                0,
                0,
                0,
                0));
        tmp.set_last_inner_loop_instr(TT_OP_PACR(
            p_pacr::CFG_CTXT_0,
            p_pacr::NO_ROW_PAD_ZERO,
            p_pacr::DST_ACCESS_NORMAL_MODE,
            ADDR_MOD_2,
            p_pacr::ADDR_CNT_CTXT_0,
            ZERO_OUTPUT_FLAG,
            PACK_INTF_SEL,
            0,
            0,
            0,
            0,
            0));
        tmp.set_last_outer_loop_instr(TT_OP_PACR(
            p_pacr::CFG_CTXT_0,
            p_pacr::NO_ROW_PAD_ZERO,
            p_pacr::DST_ACCESS_NORMAL_MODE,
            ADDR_MOD_1,
            p_pacr::ADDR_CNT_CTXT_0,
            ZERO_OUTPUT_FLAG,
            PACK_INTF_SEL,
            0,
            0,
            0,
            0,
            1));

        // if (partial_face) {
        //     tmp.set_start_op(TT_OP_PACR(p_pacr::CFG_CTXT_0, p_pacr::NO_ROW_PAD_ZERO, p_pacr::DST_ACCESS_NORMAL_MODE, ADDR_MOD_0, p_pacr::ADDR_CNT_CTXT_0,
        //     ZERO_OUTPUT_FLAG, p_pacr::ALL_INTF_ACTIVE, 0, MEGAROW, 0, 0, 1)); // Don't close the tile, point to the next face
        //     tmp.set_loop_op0(TT_OP_INCADCXY(p_setadc::PAC, 0, 0, 1, 0)); // Inc ch0_y+=1 (addr_mod_0 will increment by 15)
        //     tmp.set_loop_op1(TT_OP_PACR(p_pacr::CFG_CTXT_0, p_pacr::NO_ROW_PAD_ZERO, p_pacr::DST_ACCESS_NORMAL_MODE, ADDR_MOD_1, p_pacr::ADDR_CNT_CTXT_0,
        //     ZERO_OUTPUT_FLAG, p_pacr::ALL_INTF_ACTIVE, 0, MEGAROW, 0, 0, 1)); // Close the tile
        // }
        // Write header to l1
        if constexpr (write_tile_header)
        {
            tmp.set_end_op(TT_OP_STOREIND(1, 0, p_ind::LD_16B, LO_16(0), p_ind::INC_NONE, p_gpr_pack::TILE_HEADER, p_gpr_pack::OUTPUT_ADDR));
        }

        tmp.program(instrn_buffer);
    }
}

template <
    bool is_fp32_dest_acc_en,
    bool is_tile_dim_reconfig_en = false,
    DstTileFaceLayout FaceLayout = DstTileFaceLayout::RowMajor,
    bool write_tile_header       = true>
inline void _llk_pack_reconfig_data_format_(
    const std::uint32_t pack_src_format,
    const std::uint32_t pack_dst_format,
    const std::uint32_t tile_size,
    const std::uint32_t face_r_dim = FACE_R_DIM,
    const std::uint32_t tile_c_dim = TILE_C_DIM,
    const std::uint32_t num_faces  = 4,
    const bool partial_face        = false,
    const bool narrow_tile         = false)
{
    reconfig_packer_data_format<is_fp32_dest_acc_en>(pack_src_format, pack_dst_format, tile_size, face_r_dim, tile_c_dim);

    if constexpr (is_tile_dim_reconfig_en)
    {
        _llk_pack_mop_config_<false, false, FaceLayout, write_tile_header>(pack_dst_format, face_r_dim, tile_c_dim, num_faces, partial_face, narrow_tile);
    }
}

<<<<<<< HEAD
template <bool untilize = false, bool is_fp32_dest_acc_en, bool tilize = false>
=======
template <bool is_fp32_dest_acc_en, bool untilize = false, bool tilize = false>
>>>>>>> 3f93c86d
inline void _llk_pack_hw_configure_(
    const std::uint32_t pack_src_format,
    const std::uint32_t pack_dst_format,
    const std::uint32_t tile_size,
    const std::uint32_t face_r_dim  = FACE_R_DIM,
    const std::uint32_t tile_c_dim  = TILE_C_DIM,
    const std::uint32_t num_faces   = 4,
    const bool partial_face         = false,
    const bool narrow_tile          = false,
    const std::uint32_t relu_config = 0)
{
    configure_pack<is_fp32_dest_acc_en, untilize, tilize>(
        pack_src_format, pack_dst_format, tile_size, face_r_dim, tile_c_dim, num_faces, partial_face, narrow_tile, relu_config);
}

<<<<<<< HEAD
template <bool untilize = false, PoolType type, ReduceDim dim, bool is_fp32_dest_acc_en>
=======
template <PoolType type, ReduceDim dim, bool is_fp32_dest_acc_en, bool untilize = false>
>>>>>>> 3f93c86d
inline void _llk_pack_reduce_hw_configure_(
    const std::uint32_t pack_src_format,
    const std::uint32_t pack_dst_format,
    const std::uint32_t tile_size,
    const std::uint32_t face_r_dim  = FACE_R_DIM,
    const std::uint32_t tile_c_dim  = TILE_C_DIM,
    const std::uint32_t num_faces   = 4,
    const bool partial_face         = false,
    const bool narrow_tile          = false,
    const std::uint32_t relu_config = 0)
{
    configure_pack<is_fp32_dest_acc_en, untilize, false>(
        pack_src_format, pack_dst_format, tile_size, face_r_dim, tile_c_dim, num_faces, partial_face, narrow_tile, relu_config);

    volatile uint tt_reg_ptr *cfg = get_cfg_pointer();

    ckernel::packer::pck_edge_offset_u pack_edge_offset = {.val = 0};
    pack_edge_offset.f.mask                             = 0x0;
    if constexpr (dim == ReduceDim::REDUCE_ROW)
    {
        cfg[PCK_EDGE_OFFSET_SEC0_mask_ADDR32 + 1] = 0x0001;
        if constexpr (untilize)
        {
            pack_edge_offset.f.tile_row_set_select_pack0         = 1;
            pack_edge_offset.f.tile_row_set_select_pack1         = 1;
            pack_edge_offset.f.tile_row_set_select_pack2         = 1;
            pack_edge_offset.f.tile_row_set_select_pack3         = 1;
            cfg[TILE_ROW_SET_MAPPING_1_row_set_mapping_0_ADDR32] = 0x11111111; // each packer packs 1x32 row
        }
        else
        {
            pack_edge_offset.f.tile_row_set_select_pack0         = 1;
            pack_edge_offset.f.tile_row_set_select_pack2         = 1;
            cfg[TILE_ROW_SET_MAPPING_1_row_set_mapping_0_ADDR32] = 0x55555555; // each packer packs 1x16 row
        }
        cfg[PCK_EDGE_OFFSET_SEC0_mask_ADDR32 + 0] = pack_edge_offset.val;
    }
    else if constexpr (dim == ReduceDim::REDUCE_SCALAR)
    {
        pack_edge_offset.f.tile_row_set_select_pack0         = 1;
        cfg[PCK_EDGE_OFFSET_SEC0_mask_ADDR32 + 0]            = pack_edge_offset.val;
        cfg[PCK_EDGE_OFFSET_SEC0_mask_ADDR32 + 1]            = 0x0001;
        cfg[TILE_ROW_SET_MAPPING_1_row_set_mapping_0_ADDR32] = 0x00000001;
    }
    else
    {
        pack_edge_offset.f.tile_row_set_select_pack0 = 1;
        pack_edge_offset.f.tile_row_set_select_pack1 = 1;
        cfg[PCK_EDGE_OFFSET_SEC0_mask_ADDR32 + 0]    = pack_edge_offset.val;
        cfg[PCK_EDGE_OFFSET_SEC0_mask_ADDR32 + 1]    = 0xffff;

        if constexpr (untilize)
        {
            cfg[TILE_ROW_SET_MAPPING_1_row_set_mapping_0_ADDR32] = 0x00000005; // Each packer packs 1x32 row
        }
        else
        {
            cfg[TILE_ROW_SET_MAPPING_1_row_set_mapping_0_ADDR32] = 0x00000001;
        }
    }
}

template <
    bool untilize                = false,
    bool zero_output             = false,
    DstTileFaceLayout FaceLayout = DstTileFaceLayout::RowMajor,
    bool write_tile_header       = true,
    bool tilize                  = false>
inline void _llk_pack_init_(
    const std::uint32_t pack_dst_format,
    const std::uint32_t face_r_dim = FACE_R_DIM,
    const std::uint32_t tile_c_dim = TILE_C_DIM,
    const std::uint32_t num_faces  = 4,
    const bool partial_face        = false,
    const bool narrow_tile         = false)
{
    _llk_pack_configure_addrmod_<untilize, tilize>();

    _llk_pack_mop_config_<untilize, zero_output, FaceLayout, write_tile_header, tilize>(
        pack_dst_format, face_r_dim, tile_c_dim, num_faces, partial_face, narrow_tile);
}

<<<<<<< HEAD
template <DstSync Dst, bool untilize = false, bool is_fp32_dest_acc_en>
=======
template <DstSync Dst, bool is_fp32_dest_acc_en, bool untilize = false>
>>>>>>> 3f93c86d
inline void _llk_pack_(const std::uint32_t tile_index, const std::uint32_t address)
{
    if constexpr (Dst == DstSync::SyncTile16)
    {
        constexpr uint32_t DEST_NUM_TILES_SHIFT = is_fp32_dest_acc_en ? (1) : (0);
        constexpr uint32_t DEST_NUM_TILES       = DEST_NUM_TILES_FP16 >> DEST_NUM_TILES_SHIFT;
        // W-counter points to the next tile in dest
        TT_SETADC(p_setadc::PAC, p_setadc::CH_0, p_setadc::SET_W, pack_sync_tile_dst_ptr);
        pack_sync_tile_dst_ptr += 1;
        pack_sync_tile_dst_ptr = pack_sync_tile_dst_ptr & (DEST_NUM_TILES - 1);
    }
    else if constexpr (Dst == DstSync::SyncTile2)
    {
        TT_SETADC(p_setadc::PAC, p_setadc::CH_0, p_setadc::SET_W, pack_sync_tile_dst_ptr);
        pack_sync_tile_dst_ptr = 0;
    }
    else
    {
        TT_SETADC(p_setadc::PAC, p_setadc::CH_0, p_setadc::SET_W, tile_index);
    }

    program_packer_destination(address);

    mop_run(1, 1);

    TT_SETADCZW(p_setadc::PAC, 0, 0, 0, 0, 0b0101); // reset z counters
}

#include "llk_pack_untilize.h"<|MERGE_RESOLUTION|>--- conflicted
+++ resolved
@@ -495,11 +495,7 @@
     }
 }
 
-<<<<<<< HEAD
-template <bool untilize = false, bool is_fp32_dest_acc_en, bool tilize = false>
-=======
 template <bool is_fp32_dest_acc_en, bool untilize = false, bool tilize = false>
->>>>>>> 3f93c86d
 inline void _llk_pack_hw_configure_(
     const std::uint32_t pack_src_format,
     const std::uint32_t pack_dst_format,
@@ -515,11 +511,7 @@
         pack_src_format, pack_dst_format, tile_size, face_r_dim, tile_c_dim, num_faces, partial_face, narrow_tile, relu_config);
 }
 
-<<<<<<< HEAD
-template <bool untilize = false, PoolType type, ReduceDim dim, bool is_fp32_dest_acc_en>
-=======
 template <PoolType type, ReduceDim dim, bool is_fp32_dest_acc_en, bool untilize = false>
->>>>>>> 3f93c86d
 inline void _llk_pack_reduce_hw_configure_(
     const std::uint32_t pack_src_format,
     const std::uint32_t pack_dst_format,
@@ -602,11 +594,7 @@
         pack_dst_format, face_r_dim, tile_c_dim, num_faces, partial_face, narrow_tile);
 }
 
-<<<<<<< HEAD
-template <DstSync Dst, bool untilize = false, bool is_fp32_dest_acc_en>
-=======
 template <DstSync Dst, bool is_fp32_dest_acc_en, bool untilize = false>
->>>>>>> 3f93c86d
 inline void _llk_pack_(const std::uint32_t tile_index, const std::uint32_t address)
 {
     if constexpr (Dst == DstSync::SyncTile16)
