--- conflicted
+++ resolved
@@ -203,16 +203,7 @@
     cfg_reg_rmw_tensix<ALU_FORMAT_SPEC_REG0_SrcA_ADDR32, 0, ALU_ACC_CTRL_INT8_math_enabled_MASK>(alu_payload.val);
 }
 
-<<<<<<< HEAD
-template <
-    DestDatumWidth::Value dest_datum_width
-    bool row_pool              = false,
-    bool fpu_srnd_en           = false,
-    bool pack_srnd_en          = false,
-    bool disable_src_zero_flag = false>
-=======
 template <DestDatumWidth::Value dest_datum_width bool row_pool = false, bool fpu_srnd_en = false, bool pack_srnd_en = false, bool disable_src_zero_flag = false>
->>>>>>> 6c89fddc
 inline void configure_unpack_AB(
     const uint unpA_src_format,
     const uint unpB_src_format,
