// SPDX-FileCopyrightText: © 2025 Tenstorrent AI ULC
//
// SPDX-License-Identifier: Apache-2.0

#pragma once

#include "ckernel.h"
#include "ckernel_addrmod.h"
#include "ckernel_instr_params.h"
#include "ckernel_ops.h"
#include "ckernel_sfpu_load_config.h"
#include "llk_defs.h"
#include "lltt.h"
#include "sfpi.h"

namespace ckernel
{
namespace sfpu
{

static int32_t topk_replay_init = 0;

inline void set_dst_write_addr(uint32_t addr)
{
    uint dst_index = addr + get_dest_buffer_base();
    TT_SETC16(DEST_TARGET_REG_CFG_MATH_Offset_ADDR32, dst_index);
}

template <DestDatumWidth::Value dest_datum_width>
inline void bitonic_topk_load8(uint offset, uint dist)
{
    constexpr uint dst_indices_offset = 128; // 2 tile x 64 rows per tile
    constexpr uint8_t instr_mod_index = dest_datum_width == DestDatumWidth::Value::_32Bits ? InstrModLoadStore::INT32 : InstrModLoadStore::LO16;

    uint face_offset = offset >> 4;
    uint ld_offset   = (offset & 0xF) + face_offset * 32;

    // Load 16 consecutive numbers
    TT_SFPLOAD(p_sfpu::LREG0, 0, ADDR_MOD_7, ld_offset);
    TT_SFPLOAD(p_sfpu::LREG1, 0, ADDR_MOD_7, ld_offset + dist);

    // Load 16 consecutive indices
    TT_SFPLOAD(p_sfpu::LREG4, instr_mod_index, ADDR_MOD_7, dst_indices_offset + ld_offset);
    TT_SFPLOAD(p_sfpu::LREG5, instr_mod_index, ADDR_MOD_7, dst_indices_offset + ld_offset + dist);
}

template <DestDatumWidth::Value dest_datum_width>
inline void bitonic_topk_store8(uint offset, uint dist)
{
    constexpr uint dst_indices_offset = 128; // 2 tile x 64 rows per tile
    constexpr uint8_t instr_mod_index = dest_datum_width == DestDatumWidth::Value::_32Bits ? InstrModLoadStore::INT32 : InstrModLoadStore::LO16;

    uint face_offset = offset >> 4;
    uint ld_offset   = (offset & 0xF) + face_offset * 32;

    // Load 16 consecutive numbers
    TT_SFPSTORE(p_sfpu::LREG0, 0, ADDR_MOD_7, ld_offset);
    TT_SFPSTORE(p_sfpu::LREG1, 0, ADDR_MOD_7, ld_offset + dist);

    // Load 16 consecutive indices
    TT_SFPSTORE(p_sfpu::LREG4, instr_mod_index, ADDR_MOD_7, dst_indices_offset + ld_offset + 0);
    TT_SFPSTORE(p_sfpu::LREG5, instr_mod_index, ADDR_MOD_7, dst_indices_offset + ld_offset + dist);
}

template <DestDatumWidth::Value dest_datum_width>
inline void bitonic_topk_load16(uint dist0, uint dist1)
{
    constexpr uint dst_indices_offset = 128; // 2 tile x 64 rows per tile
    constexpr uint8_t instr_mod_index = dest_datum_width == DestDatumWidth::Value::_32Bits ? InstrModLoadStore::INT32 : InstrModLoadStore::LO16;

    // Load 16 consecutive numbers
    TTI_SFPLOAD(p_sfpu::LREG0, 0, ADDR_MOD_7, 0);
    if ((dist0 == 4) && (dist1 == 8))
    {
        TTI_SFPLOAD(p_sfpu::LREG1, 0, ADDR_MOD_7, 4);
        TTI_SFPLOAD(p_sfpu::LREG2, 0, ADDR_MOD_7, 8);
        TTI_SFPLOAD(p_sfpu::LREG3, 0, ADDR_MOD_7, 12);
    }
    else
    {
        TT_SFPLOAD(p_sfpu::LREG1, 0, ADDR_MOD_7, 0 + dist0);
        TT_SFPLOAD(p_sfpu::LREG2, 0, ADDR_MOD_7, dist1);
        TT_SFPLOAD(p_sfpu::LREG3, 0, ADDR_MOD_7, dist1 + dist0);
    }

    // Load 16 consecutive indices
    TTI_SFPLOAD(p_sfpu::LREG4, instr_mod_index, ADDR_MOD_7, dst_indices_offset + 0);
    if ((dist0 == 4) && (dist1 == 8))
    {
        TTI_SFPLOAD(p_sfpu::LREG5, instr_mod_index, ADDR_MOD_7, dst_indices_offset + 4);
        TTI_SFPLOAD(p_sfpu::LREG6, instr_mod_index, ADDR_MOD_7, dst_indices_offset + 8);
        TTI_SFPLOAD(p_sfpu::LREG7, instr_mod_index, ADDR_MOD_7, dst_indices_offset + 12);
    }
    else
    {
        TT_SFPLOAD(p_sfpu::LREG5, instr_mod_index, ADDR_MOD_7, dst_indices_offset + 0 + dist0);
        TT_SFPLOAD(p_sfpu::LREG6, instr_mod_index, ADDR_MOD_7, dst_indices_offset + dist1);
        TT_SFPLOAD(p_sfpu::LREG7, instr_mod_index, ADDR_MOD_7, dst_indices_offset + dist1 + dist0);
    }
}

template <DestDatumWidth::Value dest_datum_width, bool alt_addr_mod = false>
inline void bitonic_topk_store16(uint dist0, uint dist1)
{
    constexpr uint dst_indices_offset = 128; // 2 tile x 64 rows per tile
    constexpr uint8_t instr_mod_index = dest_datum_width == DestDatumWidth::Value::_32Bits ? InstrModLoadStore::INT32 : InstrModLoadStore::LO16;

    // Load 16 consecutive numbers
    TTI_SFPSTORE(p_sfpu::LREG0, 0, ADDR_MOD_7, 0);
    if ((dist0 == 4) && (dist1 == 8))
    {
        TTI_SFPSTORE(p_sfpu::LREG1, 0, ADDR_MOD_7, 4);
        TTI_SFPSTORE(p_sfpu::LREG2, 0, ADDR_MOD_7, 8);
        TTI_SFPSTORE(p_sfpu::LREG3, 0, ADDR_MOD_7, 12);
    }
    else
    {
        TT_SFPSTORE(p_sfpu::LREG1, 0, ADDR_MOD_7, 0 + dist0);
        TT_SFPSTORE(p_sfpu::LREG2, 0, ADDR_MOD_7, dist1);
        TT_SFPSTORE(p_sfpu::LREG3, 0, ADDR_MOD_7, dist1 + dist0);
    }

    // Load 16 consecutive indices
    TTI_SFPSTORE(p_sfpu::LREG4, instr_mod_index, ADDR_MOD_7, dst_indices_offset + 0);
    if ((dist0 == 4) && (dist1 == 8))
    {
        TTI_SFPSTORE(p_sfpu::LREG5, instr_mod_index, ADDR_MOD_7, dst_indices_offset + 4);
        TTI_SFPSTORE(p_sfpu::LREG6, instr_mod_index, ADDR_MOD_7, dst_indices_offset + 8);
        TTI_SFPSTORE(p_sfpu::LREG7, instr_mod_index, alt_addr_mod ? ADDR_MOD_6 : ADDR_MOD_7, dst_indices_offset + 12);
    }
    else
    {
        TT_SFPSTORE(p_sfpu::LREG5, instr_mod_index, ADDR_MOD_7, dst_indices_offset + 0 + dist0);
        TT_SFPSTORE(p_sfpu::LREG6, instr_mod_index, ADDR_MOD_7, dst_indices_offset + dist1);
        TT_SFPSTORE(p_sfpu::LREG7, instr_mod_index, alt_addr_mod ? ADDR_MOD_6 : ADDR_MOD_7, dst_indices_offset + dist1 + dist0);
    }
}

inline void bitonic_topk_ph3_st4_to_1(bool dir, bool &init_replay, int replay_start)
{
    if (dir == (bool)SortDir::ArgMin)
    {
        TTI_SFPCONFIG(0x104, 0xF, 1); // Reverse the max/min behaviour of SWAP
        TTI_SFPNOP;
        TTI_SFPNOP;
    }

    if (init_replay)
    {
        load_replay_buf<Exec>(
            replay_start,
            5,
            []
            {
                // Step 4
                TTI_SFPSWAP(0, p_sfpu::LREG0, p_sfpu::LREG2, p_sfpswap::ALL_ROWS_MAX);
                TTI_SFPSWAP(0, p_sfpu::LREG1, p_sfpu::LREG3, p_sfpswap::ALL_ROWS_MAX);

                // Step 3
                TTI_SFPSWAP(0, p_sfpu::LREG0, p_sfpu::LREG1, p_sfpswap::ALL_ROWS_MAX);
                TTI_SFPSWAP(0, p_sfpu::LREG2, p_sfpu::LREG3, p_sfpswap::ALL_ROWS_MAX);

                TTI_SFPTRANSP(0, 0, 0, 0);
            });
        init_replay = false;
    }
    else
    {
        lltt::replay(replay_start, 5);
    }

    lltt::replay(replay_start, 5);

    if (dir == (bool)SortDir::ArgMin)
    {
        TTI_SFPCONFIG(0x004, 0xF, 1); // Restore the max/min behaviour of SWAP
        TTI_SFPNOP;
        TTI_SFPNOP;
    }
}

inline void bitonic_topk_ph2_st3_to_1()
{
    // Step 3
    TTI_SFPSWAP(0, p_sfpu::LREG0, p_sfpu::LREG1, p_sfpswap::ALL_ROWS_MAX);
    TTI_SFPSWAP(0, p_sfpu::LREG2, p_sfpu::LREG3, p_sfpswap::ALL_ROWS_MAX);
    TTI_SFPSWAP(0, p_sfpu::LREG2, p_sfpu::LREG3, p_sfpswap::UNCONDITIONALLY);

    TTI_SFPTRANSP(0, 0, 0, 0);

    // Step 2
    TTI_SFPSWAP(0, p_sfpu::LREG0, p_sfpu::LREG2, p_sfpswap::ROWS_01_MAX);
    TTI_SFPSWAP(0, p_sfpu::LREG1, p_sfpu::LREG3, p_sfpswap::ROWS_01_MAX);

    // Step 1
    TTI_SFPSWAP(0, p_sfpu::LREG0, p_sfpu::LREG1, p_sfpswap::ROWS_01_MAX);
    TTI_SFPSWAP(0, p_sfpu::LREG2, p_sfpu::LREG3, p_sfpswap::ROWS_01_MAX);

    TTI_SFPTRANSP(0, 0, 0, 0);
}

inline void bitonic_topk_ph1_st2_to_1()
{
    TTI_SFPTRANSP(0, 0, 0, 0);

    // Step 2
    TTI_SFPSWAP(0, p_sfpu::LREG0, p_sfpu::LREG2, p_sfpswap::ROWS_02_MAX);
    TTI_SFPSWAP(0, p_sfpu::LREG1, p_sfpu::LREG3, p_sfpswap::ROWS_02_MAX);

    // Step 1
    TTI_SFPSWAP(0, p_sfpu::LREG0, p_sfpu::LREG1, p_sfpswap::ROWS_02_MAX);
    TTI_SFPSWAP(0, p_sfpu::LREG2, p_sfpu::LREG3, p_sfpswap::ROWS_02_MAX);

    TTI_SFPTRANSP(0, 0, 0, 0);
}

inline void bitonic_topk_ph0_st1_to_1()
{
    TTI_SFPTRANSP(0, 0, 0, 0);

    // Step 1
    TTI_SFPSWAP(0, p_sfpu::LREG0, p_sfpu::LREG1, p_sfpswap::ALL_ROWS_MAX);
    TTI_SFPSWAP(0, p_sfpu::LREG2, p_sfpu::LREG3, p_sfpswap::ALL_ROWS_MAX);
    TTI_SFPSWAP(0, p_sfpu::LREG2, p_sfpu::LREG3, p_sfpswap::UNCONDITIONALLY);

    TTI_SFPTRANSP(0, 0, 0, 0);
}

inline void bitonic_topk_step_N(bool dir)
{
    // Step N
    TTI_SFPSWAP(0, p_sfpu::LREG0, p_sfpu::LREG2, p_sfpswap::ALL_ROWS_MAX);
    TTI_SFPSWAP(0, p_sfpu::LREG1, p_sfpu::LREG3, p_sfpswap::ALL_ROWS_MAX);
    if (dir == (bool)SortDir::ArgMin)
    {
        // Min
        TTI_SFPSWAP(0, p_sfpu::LREG0, p_sfpu::LREG2, p_sfpswap::UNCONDITIONALLY);
        TTI_SFPSWAP(0, p_sfpu::LREG1, p_sfpu::LREG3, p_sfpswap::UNCONDITIONALLY);
    }
    // MT: Maybe there's a way to optimize out unconditional transpose at every step. Think about this
}

inline void bitonic_topk_inc_x8_dest(uint inc, bool cr)
{
    uint inc_grp8 = inc >> 3;
    for (uint i = 0; i < inc_grp8; i++)
    {
        if (cr)
        {
            TTI_INCRWC(0b100, 8, 0, 0);
        }
        else
        {
            TTI_INCRWC(0, 8, 0, 0);
        }
    }
}

inline void bitonic_topk_inc_x4_dest(uint inc, bool cr)
{
    uint inc_grp4 = inc >> 2;
    for (uint i = 0; i < inc_grp4; i++)
    {
        if (cr)
        {
            TTI_INCRWC(0b100, 4, 0, 0);
        }
        else
        {
            TTI_INCRWC(0, 4, 0, 0);
        }
    }
}

template <bool APPROXIMATION_MODE, DestDatumWidth::Value dest_datum_width, int ITERATIONS>
inline void _bitonic_topk_phases_steps(const int idir, const int i_end_phase, const int i_start_phase, const int i_end_step, const int i_start_step)
{
    // If more than 1 phase is requested, do all the steps from all phases
    // If 1 phase is requested, use i_start_step/i_end_step parameters

    // init the replay buffer for local sort if uninitialized
    bool init_load  = (topk_replay_init >= 0) ? true : false;
    bool init_store = (topk_replay_init >= 0) ? true : false;
    bool init_phase;

    uint dst_addr_offset = 0;
    for (int face = 0; face < 2; face++)
    {
        for (int col = 0; col < 2; col++)
        {
            bool dir = idir;
            for (int ph = i_start_phase; ph < (i_end_phase + 1); ph++)
            {
                init_phase = true; // init each new phase of local sort in replay buffer

                TTI_SETRWC(p_setrwc::CLR_NONE, 0, 0, 0, 0, p_setrwc::SET_D);
                switch (ph)
                {
                    case 0:
                        for (int d = 0; d < 4; d++)
                        {
                            // Groups of 16 datums being sorted at the same time
                            if (init_load)
                            {
                                load_replay_buf<Exec>(0, 8, [] { bitonic_topk_load16<dest_datum_width>(4, 8); });
                                init_load = false;
                            }
                            else
                            {
                                lltt::replay(0, 8);
                            }
                            if (init_phase)
                            {
                                load_replay_buf<Exec>(16, 5, [] { bitonic_topk_ph0_st1_to_1(); });
                                init_phase = false;
                            }
                            else
                            {
                                lltt::replay(16, 5);
                            }
                            if (init_store)
                            {
                                load_replay_buf<Exec>(8, 8, [] { bitonic_topk_store16<dest_datum_width, true>(4, 8); });
                                init_store = false;
                            }
                            else
                            {
                                lltt::replay(8, 8);
                            }
                        }
                        break;
                    case 1:
                        for (int d = 0; d < 4; d++)
                        {
                            // Groups of 16 datums being sorted at the same time
                            lltt::replay(0, 8);
                            if (init_phase)
                            {
                                load_replay_buf<Exec>(16, 6, [] { bitonic_topk_ph1_st2_to_1(); });
                                init_phase = false;
                            }
                            else
                            {
                                lltt::replay(16, 6);
                            }
                            lltt::replay(8, 8);
                        }
                        break;
                    case 2:
                        for (int d = 0; d < 4; d++)
                        {
                            lltt::replay(0, 8);
                            if (init_phase)
                            {
                                load_replay_buf<Exec>(16, 9, [] { bitonic_topk_ph2_st3_to_1(); });
                                init_phase = false;
                            }
                            else
                            {
                                lltt::replay(16, 9);
                            }
                            lltt::replay(8, 8);
                        }
                        break;
                    case 3:
                        for (int d = 0; d < 4; d++)
                        {
                            lltt::replay(0, 8);
                            bitonic_topk_ph3_st4_to_1(dir, init_phase, 16);
                            lltt::replay(8, 8);
                            dir = !dir;
                        }
                        break;
                    default:
                        uint num_steps               = ph + 1;
                        uint start_step              = (i_start_phase == i_end_phase) ? i_start_step : num_steps;
                        uint end_step                = (i_start_phase == i_end_phase) ? i_end_step : 4;
                        uint sorted_seq_length       = 1 << num_steps;
                        uint datums_compared         = 0;
                        uint total_datums_to_compare = 64;
                        for (uint ss = start_step; ss > end_step; ss--)
                        {
                            // Steps N to 5
                            TTI_SETRWC(p_setrwc::CLR_NONE, 0, 0, 0, 0, p_setrwc::SET_D);
                            dir             = idir;
                            uint dist       = (ss == 5) ? 16 : 32;
                            uint inner_d    = dist >> 3; // How many loops to sort the sequence of length (2^ss / 16). Each loop sorts 16
                            datums_compared = 0;
                            uint dst_offset = 0;
                            while (datums_compared < total_datums_to_compare)
                            {
                                for (uint ii = 0; ii < inner_d; ii++)
                                {
                                    bitonic_topk_load16<dest_datum_width>(4, 2 * dist); // load/store with offset of face 1 (in row major face layout)
                                    bitonic_topk_step_N(dir);
<<<<<<< HEAD
                                    bitonic_topk_store16<dest_datum_width, false>(
                                        4, 2 * dist); // load/store with offset of face 1 (in row major face layout)
=======
                                    bitonic_topk_store16<dest_datum_width, false>(4, 2 * dist); // load/store with offset of face 1 (in row major face layout)
>>>>>>> 6c89fddc
                                    uint dst_inc = 8;
                                    dst_offset += dst_inc;
                                    bool dst_cr = false;
                                    if (ii == (inner_d - 1))
                                    {
                                        dst_cr     = true;
                                        dst_inc    = 4 * dist;
                                        dst_offset = 2 * dist;
                                    }
                                    else if (dst_offset == 16)
                                    {
                                        dst_cr  = true;
                                        dst_inc = 32;
                                    }
                                    bitonic_topk_inc_x8_dest(dst_inc, dst_cr);
                                    datums_compared += 16;
                                }
                                dir = (datums_compared == sorted_seq_length) ? !dir : dir;
                            }
                        }
                        // steps 4 to 1
                        dir = idir;
                        TTI_SETRWC(p_setrwc::CLR_NONE, 0, 0, 0, 0, p_setrwc::SET_D);
                        datums_compared = 0;
                        while (datums_compared < total_datums_to_compare)
                        {
                            lltt::replay(0, 8);
                            bitonic_topk_ph3_st4_to_1(dir, init_phase, 16);
                            lltt::replay(8, 8);
                            datums_compared += 16;
                            dir = (datums_compared == sorted_seq_length) ? !dir : dir;
                        }
                }
            }
            dst_addr_offset += 2;
            set_dst_write_addr(dst_addr_offset);
        }
        dst_addr_offset = 16;
        set_dst_write_addr(dst_addr_offset);
    }
    topk_replay_init = -1;
}

template <bool APPROXIMATION_MODE, DestDatumWidth::Value dest_datum_width, bool top_min, int ITERATIONS>
inline void _bitonic_topk_merge(const int m_iter, const int k)
{
    uint dst_addr_offset = 0;
    for (int face = 0; face < 2; face++)
    {
        for (int col = 0; col < 2; col++)
        {
            TTI_SETRWC(p_setrwc::CLR_NONE, 0, 0, 0, 0, p_setrwc::SET_D);
            int k_max                    = k > 32 ? 32 : k;
            uint inner_d                 = k_max >> 2; // inner loop comparisons to sort len=K sequence;
            uint total_datums_to_compare = ((64 >> m_iter) < 2 * k_max)
                                               ? 2 * k_max
                                               : (64 >> m_iter); // max(2, max(64, 64/(2^m))) total datums to compare; there's always at least 2*K datums
            uint dist                    = (k_max << m_iter) > 32 ? 32 : (k_max << m_iter); // min(32, k*2^k)
            uint ld_dist                 = (dist < 16) ? dist : 2 * dist;                   // Accounts for face offsets within a tile
            uint datums_compared         = 0;
            uint dst_offset              = 0;
            uint dst_cr                  = 0;

            while (datums_compared < total_datums_to_compare)
            {
                for (uint ii = 0; ii < inner_d; ii++)
                {
                    bitonic_topk_load8<dest_datum_width>(dst_offset, ld_dist);
                    TTI_SFPSWAP(0, top_min ? p_sfpu::LREG1 : p_sfpu::LREG0, top_min ? p_sfpu::LREG0 : p_sfpu::LREG1, p_sfpswap::ALL_ROWS_MAX);
                    bitonic_topk_store8<dest_datum_width>(dst_offset, ld_dist);
                    datums_compared += 8;
                    if (ii == (inner_d - 1))
                    {
                        dst_cr += 2 * dist;
                        dst_offset = dst_cr;
                    }
                    else
                    {
                        dst_offset += 4;
                    }
                }
            }
            dst_addr_offset += 2;
            set_dst_write_addr(dst_addr_offset);
        }
        dst_addr_offset = 16;
        set_dst_write_addr(dst_addr_offset);
    }
}

template <bool APPROXIMATION_MODE, DestDatumWidth::Value dest_datum_width, int ITERATIONS>
inline void _bitonic_topk_rebuild(const bool idir, const int m_iter, const int k, const int logk, const int skip_second)
{
    // init replay buffer for rebuild iteration 'm_iter' if uninitialized
    bool init_rebuild = (topk_replay_init != m_iter + 1) ? true : false;

    uint dst_addr_offset = 0;
    for (int face = 0; face < 2; face++)
    {
        for (int col = 0; col < 2; col++)
        {
            uint total_datums_shift = (skip_second & 0x1);
            TTI_SETRWC(p_setrwc::CLR_NONE, 0, 0, 0, 0, p_setrwc::SET_D);
            uint rebuild_m = m_iter + 1;
            uint total_datums_to_compare =
                ((64 >> rebuild_m) < 2 * k) ? 2 * k : (64 >> rebuild_m); // max(2*k, 64/(2^m)) total datums to compare; there's always at least 2*K datums
            total_datums_to_compare = total_datums_to_compare >> total_datums_shift; // Reduce by 2 if skipping last
            uint dist               = (k << rebuild_m) > 32 ? 32 : (k << rebuild_m); // min(32, k*2^k)
            uint ld_offset          = (dist >> 4) * 32 + (dist & 0xF);
            uint ld_dist;
            int ph               = logk - 1;
            bool dir             = idir;
            uint datums_compared = 0;

            switch (ph)
            {
                case 0:

                    break;
                case 1:
                    if (m_iter >= 2)
                    {
                        while (datums_compared < total_datums_to_compare)
                        {
                            // Groups of 8 datums being sorted at the same time
                            if (init_rebuild)
                            {
                                load_replay_buf<Exec>(
                                    0,
                                    22,
                                    [ld_offset]
                                    {
                                        bitonic_topk_load8<dest_datum_width>(0, ld_offset);
                                        bitonic_topk_ph1_st2_to_1();
                                        bitonic_topk_store8<dest_datum_width>(0, ld_offset);
                                        bitonic_topk_inc_x8_dest(64, false);
                                    });
                                init_rebuild = false;
                            }
                            else
                            {
                                lltt::replay(0, 22);
                            }
                            datums_compared += 16;
                        }
                        break;
                    }
                    else
                    {
                        ld_dist = (ld_offset < 16) ? 4 * ld_offset : 2 * ld_offset;
                        while (datums_compared < total_datums_to_compare)
                        {
                            // Groups of 16 datums being sorted at the same time
                            if (init_rebuild)
                            {
                                load_replay_buf<Exec>(
                                    0,
                                    26,
                                    [ld_offset, ld_dist]
                                    {
                                        bitonic_topk_load16<dest_datum_width>(ld_offset, ld_dist);
                                        bitonic_topk_ph1_st2_to_1();
                                        bitonic_topk_store16<dest_datum_width, true>(ld_offset, ld_dist);
                                        TTI_INCRWC(0, 8, 0, 0);
                                        TTI_INCRWC(0, 8, 0, 0);
                                        TTI_INCRWC(0, 8, 0, 0);
                                        TTI_INCRWC(0, 8, 0, 0);
                                    });
                                init_rebuild = false;
                            }
                            else
                            {
                                lltt::replay(0, 26);
                            }
                            datums_compared += 16;
                        }
                        break;
                    }
                case 2:
                    while (datums_compared < total_datums_to_compare)
                    {
                        // Groups of 16 datums being sorted at the same time
                        if (init_rebuild)
                        {
                            load_replay_buf<Exec>(
                                0,
                                29,
                                [ld_offset]
                                {
                                    bitonic_topk_load16<dest_datum_width>(4, ld_offset);
                                    bitonic_topk_ph2_st3_to_1();
                                    bitonic_topk_store16<dest_datum_width, true>(4, ld_offset);
                                    TTI_INCRWC(0, 8, 0, 0);
                                    TTI_INCRWC(0, 8, 0, 0);
                                    TTI_INCRWC(0, 8, 0, 0);
                                    TTI_INCRWC(0, 8, 0, 0);
                                });
                            init_rebuild = false;
                        }
                        else
                        {
                            lltt::replay(0, 29);
                        }
                        datums_compared += 16;
                    }
                    break;
                case 3:
                    while (datums_compared < total_datums_to_compare)
                    {
                        // Groups of 16 datums being sorted at the same time
                        if (init_rebuild)
                        {
                            load_replay_buf<Exec>(0, 8, [] { bitonic_topk_load16<dest_datum_width>(4, 8); });
                            bitonic_topk_ph3_st4_to_1(dir, init_rebuild, 8);
                            load_replay_buf<Exec>(
                                13,
                                12,
                                []
                                {
                                    bitonic_topk_store16<dest_datum_width, true>(4, 8);
                                    TTI_INCRWC(0, 8, 0, 0);
                                    TTI_INCRWC(0, 8, 0, 0);
                                    TTI_INCRWC(0, 8, 0, 0);
                                    TTI_INCRWC(0, 8, 0, 0);
                                });
                        }
                        else
                        {
                            lltt::replay(0, 8);
                            bitonic_topk_ph3_st4_to_1(dir, init_rebuild, 8);
                            lltt::replay(13, 12);
                        }
                        datums_compared += 16;
                        dir = !dir;
                    }
                    break;
                default:
                    uint num_steps               = ph + 1;
                    uint start_step              = num_steps;
                    uint end_step                = 4;
                    uint sorted_seq_length       = 1 << num_steps;
                    uint total_datums_to_compare = 64;
                    for (uint ss = start_step; ss > end_step; ss--)
                    {
                        // Steps N to 5
                        TTI_SETRWC(p_setrwc::CLR_NONE, 0, 0, 0, 0, p_setrwc::SET_D);
                        dir             = idir;
                        datums_compared = 0;
                        uint dist       = (ss == 5) ? 16 : 32;
                        uint inner_d    = dist >> 3; // How many loops to sort the sequence of length (2^ss / 16). Each loop sorts 16
                        uint dst_offset = 0;
                        while (datums_compared < total_datums_to_compare)
                        {
                            for (uint ii = 0; ii < inner_d; ii++)
                            {
                                bitonic_topk_load16<dest_datum_width>(4, 2 * dist); // load/store with offset of face 1 (in row major face layout)
                                bitonic_topk_step_N(dir);
                                bitonic_topk_store16<dest_datum_width, false>(4, 2 * dist); // load/store with offset of face 1 (in row major face layout)
                                uint dst_inc = 8;
                                dst_offset += dst_inc;
                                bool dst_cr = false;
                                if (ii == (inner_d - 1))
                                {
                                    dst_cr     = true;
                                    dst_inc    = 4 * dist;
                                    dst_offset = 2 * dist;
                                }
                                else if (dst_offset == 16)
                                {
                                    dst_cr  = true;
                                    dst_inc = 32;
                                }
                                bitonic_topk_inc_x8_dest(dst_inc, dst_cr);
                                datums_compared += 16;
                            }
                            dir = (datums_compared == sorted_seq_length) ? !dir : dir; // total_sorted = total_loops * 16; if total_sorted == sorted_seq_length
                        }
                    }
                    // steps 4 to 1
                    dir             = idir;
                    datums_compared = 0;
                    TTI_SETRWC(p_setrwc::CLR_NONE, 0, 0, 0, 0, p_setrwc::SET_D);
                    while (datums_compared < total_datums_to_compare)
                    {
                        if (init_rebuild)
                        {
                            load_replay_buf<Exec>(0, 8, [] { bitonic_topk_load16<dest_datum_width>(4, 8); });
                            bitonic_topk_ph3_st4_to_1(dir, init_rebuild, 8);
                            load_replay_buf<Exec>(13, 8, [] { bitonic_topk_store16<dest_datum_width, true>(4, 8); });
                        }
                        else
                        {
                            lltt::replay(0, 8);
                            bitonic_topk_ph3_st4_to_1(dir, init_rebuild, 8);
                            lltt::replay(13, 8);
                        }
                        datums_compared += 16;
                        dir = (datums_compared == sorted_seq_length) ? !dir : dir;
                    }
            }

            dst_addr_offset += 2;
            set_dst_write_addr(dst_addr_offset);
        }
        dst_addr_offset = 16;
        set_dst_write_addr(dst_addr_offset);
    }
    topk_replay_init = m_iter + 1;
}

inline void _init_topk()
{
    topk_replay_init = 0;
    _sfpu_load_config32_(0xF, 0x0, 0x4); // Set bit [2] of the SFPU_CONTROL_REG to enable index tracking mode
}

} // namespace sfpu
} // namespace ckernel<|MERGE_RESOLUTION|>--- conflicted
+++ resolved
@@ -393,12 +393,7 @@
                                 {
                                     bitonic_topk_load16<dest_datum_width>(4, 2 * dist); // load/store with offset of face 1 (in row major face layout)
                                     bitonic_topk_step_N(dir);
-<<<<<<< HEAD
-                                    bitonic_topk_store16<dest_datum_width, false>(
-                                        4, 2 * dist); // load/store with offset of face 1 (in row major face layout)
-=======
                                     bitonic_topk_store16<dest_datum_width, false>(4, 2 * dist); // load/store with offset of face 1 (in row major face layout)
->>>>>>> 6c89fddc
                                     uint dst_inc = 8;
                                     dst_offset += dst_inc;
                                     bool dst_cr = false;
