--- conflicted
+++ resolved
@@ -6,11 +6,8 @@
 #pragma once
 
 #include "ckernel_sfpu_rsqrt_compat.h"
-<<<<<<< HEAD
 #include "llk_defs.h"
-=======
 #include "lltt.h"
->>>>>>> 9aa3a24f
 #include "sfpi.h"
 
 namespace ckernel
@@ -59,13 +56,8 @@
     return y;
 }
 
-<<<<<<< HEAD
-template <ApproximationMode APPROX_MODE, int ITERATIONS, bool is_fp32_dest_acc_en>
-inline void _calculate_reciprocal_internal_(const int iterations)
-=======
 // Approximate reciprocal, with throughput of 1c/32.
 inline void _calculate_reciprocal_fast_7b_(const int iterations)
->>>>>>> 9aa3a24f
 {
 #pragma GCC unroll 8
     for (int d = 0; d < iterations; d++)
@@ -76,24 +68,6 @@
     TTI_SFPNOP;
 }
 
-<<<<<<< HEAD
-        if constexpr (APPROX_MODE == ApproximationMode::Fast)
-        {
-            sfpi::dst_reg[0] = _sfpu_reciprocal_<0>(in);
-        }
-        else
-        {
-            if constexpr (is_fp32_dest_acc_en)
-            {
-                sfpi::dst_reg[0] = _sfpu_reciprocal_<2>(in);
-            }
-            else
-            {
-                sfpi::vFloat out = _sfpu_reciprocal_<1>(in);
-                sfpi::dst_reg[0] = sfpi::reinterpret<sfpi::vFloat>(float_to_fp16b(out, 0));
-            }
-        }
-=======
 // BF16 reciprocal, with throughput of 3c/32.
 inline void _calculate_reciprocal_fast_8b_3c_(const int iterations)
 {
@@ -133,7 +107,6 @@
     // 1 | [t] LO16       |                        |                        |         |
     // 2 |                | [y1] L16 = iadd(t, y1) |                        |         |
     // 0 |                |                        |                        | [t] L16 |
->>>>>>> 9aa3a24f
 
     constexpr int x           = p_sfpu::LREG1;
     constexpr int t           = p_sfpu::LREG1;
@@ -268,12 +241,6 @@
     }
 }
 
-<<<<<<< HEAD
-template <ApproximationMode APPROX_MODE, bool legacy_compat = false>
-inline void _init_reciprocal_()
-{
-    if constexpr (APPROX_MODE != ApproximationMode::Fast && !legacy_compat)
-=======
 // ~7b precision; 1c/element
 inline void _init_reciprocal_fast_7b_()
 {
@@ -445,7 +412,6 @@
 inline void _init_sfpu_reciprocal_()
 {
     if constexpr (!APPROXIMATION_MODE)
->>>>>>> 9aa3a24f
     {
         sfpi::vConstFloatPrgm0 = 2.0f;
     }
