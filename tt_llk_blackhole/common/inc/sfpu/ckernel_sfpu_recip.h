--- conflicted
+++ resolved
@@ -5,11 +5,8 @@
 
 #pragma once
 
-<<<<<<< HEAD
+#include "ckernel_sfpu_rsqrt_compat.h"
 #include "llk_defs.h"
-=======
-#include "ckernel_sfpu_rsqrt_compat.h"
->>>>>>> 26a31892
 #include "sfpi.h"
 
 namespace ckernel
@@ -58,30 +55,21 @@
     return y;
 }
 
-<<<<<<< HEAD
 template <bool APPROXIMATION_MODE, int ITERATIONS, DestAccumulation fp32_dest_accumulation>
-inline void _calculate_reciprocal_(const int iterations)
-=======
-template <bool APPROXIMATION_MODE, int ITERATIONS, bool is_fp32_dest_acc_en>
 inline void _calculate_reciprocal_internal_(const int iterations)
->>>>>>> 26a31892
 {
 #pragma GCC unroll 8
     for (int d = 0; d < iterations; d++)
     {
         sfpi::vFloat in = sfpi::dst_reg[0];
 
-<<<<<<< HEAD
-        if constexpr (fp32_dest_accumulation || APPROXIMATION_MODE)
-=======
         if constexpr (APPROXIMATION_MODE)
->>>>>>> 26a31892
         {
             sfpi::dst_reg[0] = _sfpu_reciprocal_<0>(in);
         }
         else
         {
-            if constexpr (is_fp32_dest_acc_en)
+            if constexpr (fp32_dest_accumulation)
             {
                 sfpi::dst_reg[0] = _sfpu_reciprocal_<2>(in);
             }
@@ -96,16 +84,16 @@
     }
 }
 
-template <bool APPROXIMATION_MODE, int ITERATIONS, bool is_fp32_dest_acc_en, bool legacy_compat = false>
+template <bool APPROXIMATION_MODE, int ITERATIONS, DestAccumulation fp32_dest_accumulation, bool legacy_compat = false>
 inline void _calculate_reciprocal_(const int iterations)
 {
     if constexpr (legacy_compat)
     {
-        _calculate_reciprocal_compat_<APPROXIMATION_MODE, ITERATIONS, is_fp32_dest_acc_en>(iterations);
+        _calculate_reciprocal_compat_<APPROXIMATION_MODE, ITERATIONS, fp32_dest_accumulation>(iterations);
     }
     else
     {
-        _calculate_reciprocal_internal_<APPROXIMATION_MODE, ITERATIONS, is_fp32_dest_acc_en>(iterations);
+        _calculate_reciprocal_internal_<APPROXIMATION_MODE, ITERATIONS, fp32_dest_accumulation>(iterations);
     }
 }
 
