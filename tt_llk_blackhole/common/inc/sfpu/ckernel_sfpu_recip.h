// SPDX-FileCopyrightText: © 2025 Tenstorrent AI ULC
// SPDX-FileCopyrightText: © 2025 Jason Davies <jason@jasondavies.com>
//
// SPDX-License-Identifier: Apache-2.0

#pragma once

#include "ckernel_sfpu_rsqrt_compat.h"
<<<<<<< HEAD
#include "llk_defs.h"
=======
#include "lltt.h"
>>>>>>> c49b07b0
#include "sfpi.h"

namespace ckernel
{
namespace sfpu
{

// Computes the reciprocal of a floating point value x.
template <int max_iter = 2>
sfpi_inline sfpi::vFloat _sfpu_reciprocal_(const sfpi::vFloat x)
{
    // sfpi::approx_recip(x) will return ±0 for x = ±inf or x ≥ ±2**126, and ±inf for x = ±0.
    sfpi::vFloat y = sfpi::approx_recip(x);

    // Optionally improve the approximation using Newton-Raphson.
    if constexpr (max_iter > 0)
    {
        // Normally, t = 2.0 - x * y, but we negate this (and negate again using y = y * -t later).
        // On Blackhole, when x=0 and y=infinity (and vice versa), t=+NaN regardless of the operand signs.
        // Negating the meaning of t makes it easier to detect NaN using a trivial sign check t>=0.
        // Equivalently, we could use v_if (t >= 2.0) instead, but SFPI doesn't support SFPLE/SFPGT at the moment.
        sfpi::vFloat t = x * y - sfpi::vConstFloatPrgm0;

        if constexpr (max_iter > 1)
        {
            sfpi::vFloat y1 = y * -t - sfpi::vConst0;
            // If t=NaN, then t>=0.  This check consumes the SFPNOP slot of the preceding SFPMAD.
            v_if (t < 0)
            {
                t = x * y1 - sfpi::vConstFloatPrgm0;
                y = y1 * -t - sfpi::vConst0;
            }
            v_endif;
        }
        else
        {
            // If t=NaN, then t>=0.  This check cannot be hidden in a SFPNOP slot as it depends on the result of the preceding SFPMAD.
            v_if (t < 0)
            {
                y = y * -t - sfpi::vConst0;
            }
            v_endif;
        }
    }

    return y;
}

<<<<<<< HEAD
template <bool APPROXIMATION_MODE, int ITERATIONS, DestDatumWidth::Value dest_datum_width>
inline void _calculate_reciprocal_internal_(const int iterations)
=======
// Approximate reciprocal, with throughput of 1c/32.
inline void _calculate_reciprocal_fast_7b_(const int iterations)
>>>>>>> c49b07b0
{
#pragma GCC unroll 8
    for (int d = 0; d < iterations; d++)
    {
        TTI_SFPLOADMACRO((0 << 2) | 0, 0, ADDR_MOD_6, 0);
    }
    TTI_SFPNOP;
    TTI_SFPNOP;
}

<<<<<<< HEAD
        if constexpr (APPROXIMATION_MODE)
        {
            sfpi::dst_reg[0] = _sfpu_reciprocal_<0>(in);
        }
        else
        {
            if constexpr (dest_datum_width)
            {
                sfpi::dst_reg[0] = _sfpu_reciprocal_<2>(in);
            }
            else
            {
                sfpi::vFloat out = _sfpu_reciprocal_<1>(in);
                sfpi::dst_reg[0] = sfpi::reinterpret<sfpi::vFloat>(float_to_fp16b(out, 0));
            }
        }
=======
// BF16 reciprocal, with throughput of 3c/32.
inline void _calculate_reciprocal_fast_8b_3c_(const int iterations)
{
    // We use SFPMAD_MOD1_INDIRECT_VD to schedule SFPMAD and write to L[L7],
    // with L7=x throughout.
    //
    // We also set L0=0x80000000 throughout, which allows us to store it as
    // 0x8000 (BF16), and then load using MOD0_LO16_ONLY to write this to the
    // low bits of y.
    //
    // For all macros, we disable UsesLoadMod0ForStore, and set
    // StoreMod0=MOD0_FMT_SRCB.
    //
    // In pseudocode, the following steps allow the LSB of the BF16 result to
    // be corrected:
    //
    // y = load()
    // x = 0*0 + y
    // y = arecip(y)
    // y = y | (1<<15) # via load of 0x8000 with MOD0_LO16_ONLY
    // y = x * y - 1
    // t = y >> 16     # via load of y with MOD0_LO16
    // y += t
    // store(y)
    //
    // Notation: [x] means scheduled by SFPLOADMACRO with VD=x.
    //
    //   | Load           | Simple                 | MAD                    | Store   |
    // - | -------------- | ---------------------- | ---------------------- |-------- |
    // 0 | [y] SRCB       |                        |                        |         |
    // 1 |                | [y] = arecip([y])      | [y] x = mad(0, 0, [y]) | [y] L0  |
    // 2 | [y1] LO16_ONLY |                        |                        |         |
    // 0 |                |                        | [y1] = mad(x, y1, -1)  |         |
    // 1 |                |                        |                        |         |
    // 2 |                |                        |                        | [y1]    |
    // 0 |                |                        |                        |         |
    // 1 | [t] LO16       |                        |                        |         |
    // 2 |                | [y1] L16 = iadd(t, y1) |                        |         |
    // 0 |                |                        |                        | [t] L16 |
>>>>>>> c49b07b0

    constexpr int x           = p_sfpu::LREG1;
    constexpr int t           = p_sfpu::LREG1;
    constexpr int offset      = 0;
    constexpr int prev_offset = -4 & 0x3ff;

    TTI_SFPLOADI(p_sfpu::LREG0, sfpi::SFPLOADI_MOD0_FLOATB, 0x8000);
    TTI_SFPLOADI(p_sfpu::LREG7, sfpi::SFPLOADI_MOD0_USHORT, x);

    // Prologue (first two iterations): 2nd instruction is SFPNOP.
    const int fill_end = iterations < 2 ? iterations : 2;
#pragma GCC unroll 2
    for (int d = 0; d < fill_end; d++)
    {
        int y = 3 + (d % 3);
        TT_SFPLOADMACRO((0 << 2) | (y & 3), 0, ADDR_MOD_7, offset | (y >> 2)); // MOD0_FMT_SRCB
        TTI_SFPNOP;
        TT_SFPLOADMACRO((1 << 2) | (y & 3), 14, ADDR_MOD_6, offset | (y >> 2)); // MOD0_FMT_LO16_ONLY
    }

    // Main (d = 2 to iterations-1): all three SFPLOADMACROs are active.
#pragma GCC unroll 6
    for (int d = 2; d < iterations; d++)
    {
        int y = 3 + (d % 3);
        TT_SFPLOADMACRO((0 << 2) | (y & 3), 0, ADDR_MOD_7, offset | (y >> 2));      // MOD0_FMT_SRCB
        TT_SFPLOADMACRO((2 << 2) | (t & 3), 9, ADDR_MOD_7, prev_offset | (t >> 2)); // MOD0_FMT_LO16
        TT_SFPLOADMACRO((1 << 2) | (y & 3), 14, ADDR_MOD_6, offset | (y >> 2));     // MOD0_FMT_LO16_ONLY
    }

    // Fill gap with SFPNOPs when iterations < 2.
#pragma GCC unroll 2
    for (int d = iterations; d < 2; d++)
    {
        TTI_SFPNOP;
        TTI_SFPNOP;
        TTI_SFPNOP;
    }

    // Epilogue (final two iterations): 1st and 3rd instructions are SFPNOP; 2nd instruction uses ADDR_MOD_6.
    const int drain_start = iterations < 2 ? 2 : iterations;
#pragma GCC unroll 2
    for (int d = drain_start; d < iterations + 2; d++)
    {
        TTI_SFPNOP;
        TT_SFPLOADMACRO((2 << 2) | (t & 3), 9, ADDR_MOD_6, prev_offset | (t >> 2)); // MOD0_FMT_LO16
        TTI_SFPNOP;
    }

    TTI_SFPNOP;
}

// FP32 reciprocal, with throughput of 5c/32.
inline void _calculate_reciprocal_fast_24b_5c_(const int iterations)
{
    // Pseudocode:
    //
    // y = arecip(x)
    // e = 1 - x*y
    // t = e * e + e
    // t2 = t * e + e    # e**3 + e**2 + e
    // t2 = min(t2, 1.0) # replace NaN with 1.0
    // y = t2 * y + y    # y = y * (e**3 + e**2 + e + 1)
    //                   # if y = ±0 or ±inf, then y = y+y
    //
    // Notation: [x] means scheduled by SFPLOADMACRO with VD=x.
    //
    //   | Load | Simple                 | MAD                     | Store   |
    // - | -----| ---------------------- | ----------------------- |-------- |
    // 0 | [y]  |                        |                         |         |
    // 1 |      | [y] = arecip(y)        |                         |         |
    // 2 | [e]  |                        |                         |         |
    // 3 |      | [e] L16 = arecip(e)    | e = mad(-e, y, 1.0)     |         |
    // 4 |      |                        |                         |         |
    // 0 |      |                        | [e] = mad(e, e, e)      | [e]     |
    // 1 | [t2] |                        |                         |         |
    // 2 |      |                        | [t2] = mad(t2, e, t2)   | [y] L16 |
    // 3 |      |                        |                         |         |
    // 4 | [z]  | [t2] = swap(t2, 1.0)   |                         |         |
    // 0 |      |                        |                         |         |
    // 1 |      |                        | [z] L16 = mad(t2, z, z) |         |
    // 2 |      |                        |                         |         |
    // 3 |      |                        |                         | [z] L16 |

    lltt::replay(0, 4);
    TTI_SFPLOAD(7, 0, ADDR_MOD_6, 0);

#pragma GCC unroll 7
    for (int d = 0; d < iterations - 1; d++)
    {
        lltt::replay(0, 5);
    }

    TTI_SFPNOP;
    lltt::replay(1, 1);
    TTI_SFPNOP;
    lltt::replay(3, 2);

    TTI_SFPNOP;
    TTI_SFPNOP;
    TTI_SFPNOP;
    TTI_SFPNOP;
}

template <bool APPROXIMATION_MODE, int ITERATIONS, bool is_fp32_dest_acc_en>
inline void _calculate_reciprocal_internal_(const int iterations)
{
    if constexpr (APPROXIMATION_MODE)
    {
        _calculate_reciprocal_fast_7b_(iterations);
    }
    else if constexpr (is_fp32_dest_acc_en)
    {
        _calculate_reciprocal_fast_24b_5c_(iterations);
    }
    else
    {
        _calculate_reciprocal_fast_8b_3c_(iterations);
    }
}

template <bool APPROXIMATION_MODE, int ITERATIONS, DestDatumWidth::Value dest_datum_width, bool legacy_compat = false>
inline void _calculate_reciprocal_(const int iterations)
{
    if constexpr (legacy_compat)
    {
        _calculate_reciprocal_compat_<APPROXIMATION_MODE, ITERATIONS, dest_datum_width>(iterations);
    }
    else
    {
        _calculate_reciprocal_internal_<APPROXIMATION_MODE, ITERATIONS, dest_datum_width>(iterations);
    }
}

// ~7b precision; 1c/element
inline void _init_reciprocal_fast_7b_()
{
    // Notation: [x] means scheduled by SFPLOADMACRO with VD=x.
    //
    // t | Load | Simple                | Store   |
    // - | ---- | --------------------- | ------- |
    // 0 | [x]  |                       |         |
    // 1 |      | [x] L16 = arecip([x]) |         |
    // 2 |      |                       | [x] L16 |

    TTI_SFPARECIP(0, 0, 12, 0);

    constexpr uint simple_bits = 0x00 | 0x40 | (0 << 3) | (4 + 0);
    constexpr uint mad_bits    = 0;
    constexpr uint round_bits  = 0;
    constexpr uint store_bits  = 0x00 | 0x40 | (1 << 3) | 3;

    TTI_SFPLOADI(0, sfpi::SFPLOADI_MOD0_LOWER, (mad_bits << 8) | simple_bits);
    TTI_SFPLOADI(0, sfpi::SFPLOADI_MOD0_UPPER, (store_bits << 8) | round_bits);

    TTI_SFPCONFIG(0, 4, 0);

    // Misc: {UsesLoadMod0ForStore=1, WaitForElapsedInstructions=1} for macro 0.
    TTI_SFPCONFIG(0x110, 8, 1);
}

inline void _init_reciprocal_fast_8b_3c_()
{
    constexpr int x = p_sfpu::LREG1;
    constexpr int t = p_sfpu::LREG1;

    // InstructionTemplate[0]
    TTI_SFPARECIP(0, 0, 12, 0);

    // InstructionTemplate[1]
    TTI_SFPMAD(p_sfpu::LCONST_0, p_sfpu::LCONST_0, 0, 13, 8); // SFPMAD_MOD1_INDIRECT_VD

    // InstructionTemplate[2]
    TTI_SFPMAD(x, 0, p_sfpu::LCONST_neg1, 14, 0);

    // InstructionTemplate[3]
    TTI_SFPIADD(0, t, 15, sfpi::SFPIADD_MOD1_CC_NONE);

    {
        constexpr uint simple_bits = 0x00 | 0x00 | (0 << 3) | (4 + 0);
        constexpr uint mad_bits    = 0x00 | 0x00 | (0 << 3) | (4 + 1);
        constexpr uint round_bits  = 0;
        constexpr uint store_bits  = 0x80 | 0x00 | (0 << 3) | 3;

        TTI_SFPLOADI(0, sfpi::SFPLOADI_MOD0_LOWER, (mad_bits << 8) | simple_bits);
        TTI_SFPLOADI(0, sfpi::SFPLOADI_MOD0_UPPER, (store_bits << 8) | round_bits);
        TTI_SFPCONFIG(0, 4 + 0, 0);
    }
    {
        constexpr uint simple_bits = 0x80 | 0x40 | (5 << 3) | (4 + 3);
        constexpr uint mad_bits    = 0x80 | 0x40 | (0 << 3) | (4 + 2);
        constexpr uint round_bits  = 0;
        constexpr uint store_bits  = 0x00 | 0x40 | (2 << 3) | 3;

        TTI_SFPLOADI(0, sfpi::SFPLOADI_MOD0_LOWER, (mad_bits << 8) | simple_bits);
        TTI_SFPLOADI(0, sfpi::SFPLOADI_MOD0_UPPER, (store_bits << 8) | round_bits);
        TTI_SFPCONFIG(0, 4 + 1, 0);
    }
    {
        constexpr uint simple_bits = 0;
        constexpr uint mad_bits    = 0;
        constexpr uint round_bits  = 0;
        constexpr uint store_bits  = 0x00 | 0x40 | (1 << 3) | 3;

        TTI_SFPLOADI(0, sfpi::SFPLOADI_MOD0_LOWER, (mad_bits << 8) | simple_bits);
        TTI_SFPLOADI(0, sfpi::SFPLOADI_MOD0_UPPER, (store_bits << 8) | round_bits);
        TTI_SFPCONFIG(0, 4 + 2, 0);
    }

    // Misc: {
    //   StoreMod0: MOD0_FMT_SRCB,
    //   UsesLoadMod0ForStore: {0,0,0},
    //   UnitDelayKind: {1,1,1}, (WaitForElapsedInstructions=1)
    // }
    TTI_SFPCONFIG(0x700, 8, 1);
}

inline void _init_reciprocal_fast_24b_5c_()
{
    constexpr int e  = p_sfpu::LREG0;
    constexpr int t2 = p_sfpu::LREG1;
    constexpr int z  = p_sfpu::LREG2;
    constexpr int y  = p_sfpu::LREG3;

    // InstructionTemplate[0]
    TTI_SFPARECIP(0, 0, 12, 0);

    // InstructionTemplate[1]
    TTI_SFPMAD(p_sfpu::LREG0, p_sfpu::LREG0, 0, 13, 0);

    // InstructionTemplate[2]
    // SFPMAD(VA=t2, VB=0 or VD, VC=VD or z)
    TTI_SFPMAD(t2, p_sfpu::LREG0, z, 14, 0);

    // InstructionTemplate[3]
    TTI_SFPSWAP(0, p_sfpu::LCONST_1, 15, sfpi::SFPSWAP_MOD1_VEC_MIN_MAX);

    // Macro 0: [y]
    {
        constexpr uint simple_bits = 0x00 | 0x00 | (0 << 3) | (4 + 0);
        constexpr uint mad_bits    = 0;
        constexpr uint round_bits  = 0;
        constexpr uint store_bits  = 0x00 | 0x40 | (6 << 3) | 3;

        TTI_SFPLOADI(0, sfpi::SFPLOADI_MOD0_LOWER, (mad_bits << 8) | simple_bits);
        TTI_SFPLOADI(0, sfpi::SFPLOADI_MOD0_UPPER, (store_bits << 8) | round_bits);
        TTI_SFPCONFIG(0, 4, 0);
    }

    // Macro 1: [e]
    {
        constexpr uint simple_bits = 0x00 | 0x40 | (0 << 3) | (4 + 0);
        constexpr uint mad_bits    = 0x00 | 0x00 | (2 << 3) | (4 + 1);
        constexpr uint round_bits  = 0;
        constexpr uint store_bits  = 0x00 | 0x00 | (2 << 3) | 3;

        TTI_SFPLOADI(0, sfpi::SFPLOADI_MOD0_LOWER, (mad_bits << 8) | simple_bits);
        TTI_SFPLOADI(0, sfpi::SFPLOADI_MOD0_UPPER, (store_bits << 8) | round_bits);
        TTI_SFPCONFIG(0, 4 + 1, 0);
    }

    // Macro 2: [t2]
    {
        constexpr uint simple_bits = 0x80 | 0x00 | (2 << 3) | (4 + 3);
        constexpr uint mad_bits    = 0x00 | 0x00 | (0 << 3) | (4 + 2);

        TTI_SFPCONFIG((mad_bits << 8) | simple_bits, 4 + 2, 1);
    }

    // Macro 3: [z]
    {
        constexpr uint simple_bits = 0;
        constexpr uint mad_bits    = 0x80 | 0x40 | (1 << 3) | (4 + 2);
        constexpr uint round_bits  = 0;
        constexpr uint store_bits  = 0x00 | 0x40 | (3 << 3) | 3;

        TTI_SFPLOADI(0, sfpi::SFPLOADI_MOD0_LOWER, (mad_bits << 8) | simple_bits);
        TTI_SFPLOADI(0, sfpi::SFPLOADI_MOD0_UPPER, (store_bits << 8) | round_bits);
        TTI_SFPCONFIG(0, 4 + 3, 0);
    }

    // Misc: {UsesLoadMod0ForStore=1, WaitForElapsedInstructions=1} for all macros.
    TTI_SFPCONFIG(0xff0, 8, 1);

    constexpr uint prev_offset = -2 & 0x3ff;
    constexpr uint offset      = 0;

    load_replay_buf(
        0,
        6,
        [e, t2, z, y, offset, prev_offset]
        {
            TTI_SFPLOADMACRO((0 << 2) | (y & 3), 0, ADDR_MOD_7, offset | (y >> 2));
            TTI_SFPLOADMACRO((2 << 2) | (t2 & 3), 0, ADDR_MOD_7, prev_offset | (t2 >> 2));
            TTI_SFPLOADMACRO((1 << 2) | (e & 3), 0, ADDR_MOD_7, offset | (e >> 2));
            TTI_SFPMAD(p_sfpu::LREG0, y, p_sfpu::LCONST_1, 0, 1); // SFPMAD_MOD1_NEGATE_VA
            TTI_SFPLOADMACRO((3 << 2) | (z & 3), 0, ADDR_MOD_6, prev_offset | (z >> 2));
            TTI_SFPLOADMACRO((3 << 2) | (z & 3), 0, ADDR_MOD_7, prev_offset | (z >> 2));
        });
}

template <bool APPROXIMATION_MODE>
inline void _init_sfpu_reciprocal_()
{
    if constexpr (!APPROXIMATION_MODE)
    {
        sfpi::vConstFloatPrgm0 = 2.0f;
    }
}

template <bool APPROXIMATION_MODE, bool is_fp32_dest_acc_en, bool legacy_compat = false>
inline void _init_reciprocal_()
{
    if constexpr (!legacy_compat)
    {
        if constexpr (APPROXIMATION_MODE)
        {
            _init_reciprocal_fast_7b_();
        }
        else if constexpr (is_fp32_dest_acc_en)
        {
            _init_reciprocal_fast_24b_5c_();
        }
        else
        {
            _init_reciprocal_fast_8b_3c_();
        }
    }
}

} // namespace sfpu
} // namespace ckernel<|MERGE_RESOLUTION|>--- conflicted
+++ resolved
@@ -6,11 +6,8 @@
 #pragma once
 
 #include "ckernel_sfpu_rsqrt_compat.h"
-<<<<<<< HEAD
 #include "llk_defs.h"
-=======
 #include "lltt.h"
->>>>>>> c49b07b0
 #include "sfpi.h"
 
 namespace ckernel
@@ -59,13 +56,8 @@
     return y;
 }
 
-<<<<<<< HEAD
-template <bool APPROXIMATION_MODE, int ITERATIONS, DestDatumWidth::Value dest_datum_width>
-inline void _calculate_reciprocal_internal_(const int iterations)
-=======
 // Approximate reciprocal, with throughput of 1c/32.
 inline void _calculate_reciprocal_fast_7b_(const int iterations)
->>>>>>> c49b07b0
 {
 #pragma GCC unroll 8
     for (int d = 0; d < iterations; d++)
@@ -76,24 +68,6 @@
     TTI_SFPNOP;
 }
 
-<<<<<<< HEAD
-        if constexpr (APPROXIMATION_MODE)
-        {
-            sfpi::dst_reg[0] = _sfpu_reciprocal_<0>(in);
-        }
-        else
-        {
-            if constexpr (dest_datum_width)
-            {
-                sfpi::dst_reg[0] = _sfpu_reciprocal_<2>(in);
-            }
-            else
-            {
-                sfpi::vFloat out = _sfpu_reciprocal_<1>(in);
-                sfpi::dst_reg[0] = sfpi::reinterpret<sfpi::vFloat>(float_to_fp16b(out, 0));
-            }
-        }
-=======
 // BF16 reciprocal, with throughput of 3c/32.
 inline void _calculate_reciprocal_fast_8b_3c_(const int iterations)
 {
@@ -133,7 +107,6 @@
     // 1 | [t] LO16       |                        |                        |         |
     // 2 |                | [y1] L16 = iadd(t, y1) |                        |         |
     // 0 |                |                        |                        | [t] L16 |
->>>>>>> c49b07b0
 
     constexpr int x           = p_sfpu::LREG1;
     constexpr int t           = p_sfpu::LREG1;
@@ -238,14 +211,14 @@
     TTI_SFPNOP;
 }
 
-template <bool APPROXIMATION_MODE, int ITERATIONS, bool is_fp32_dest_acc_en>
+template <bool APPROXIMATION_MODE, int ITERATIONS, DestDatumWidth::Value dest_datum_width>
 inline void _calculate_reciprocal_internal_(const int iterations)
 {
     if constexpr (APPROXIMATION_MODE)
     {
         _calculate_reciprocal_fast_7b_(iterations);
     }
-    else if constexpr (is_fp32_dest_acc_en)
+    else if constexpr (dest_datum_width)
     {
         _calculate_reciprocal_fast_24b_5c_(iterations);
     }
@@ -444,7 +417,7 @@
     }
 }
 
-template <bool APPROXIMATION_MODE, bool is_fp32_dest_acc_en, bool legacy_compat = false>
+template <bool APPROXIMATION_MODE, DestDatumWidth::Value dest_datum_width, bool legacy_compat = false>
 inline void _init_reciprocal_()
 {
     if constexpr (!legacy_compat)
@@ -453,7 +426,7 @@
         {
             _init_reciprocal_fast_7b_();
         }
-        else if constexpr (is_fp32_dest_acc_en)
+        else if constexpr (dest_datum_width)
         {
             _init_reciprocal_fast_24b_5c_();
         }
