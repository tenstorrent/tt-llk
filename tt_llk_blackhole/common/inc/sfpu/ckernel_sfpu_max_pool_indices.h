--- conflicted
+++ resolved
@@ -18,12 +18,8 @@
  * @brief Calculates column-wise MaxPool of a tile, placing output values into the first row.
  *        Also places the index of the max value into the first row of the indices tile.
  *        Supports {FP32, FP16_B} for values, and {UINT16, INT32, UINT32} for indices, inferred from the Dest mode used.
-<<<<<<< HEAD
+ *        Can reduce up to 9 rows of a tile.
  * @tparam APPROX_MODE Whether to use the approximation mode (unused).
-=======
- *        Can reduce up to 9 rows of a tile.
- * @tparam APPROXIMATION_MODE Whether to use the approximation mode (unused).
->>>>>>> e9996d89
  * @tparam is_fp32_dest_acc_en Whether Dest is in 32bit mode (true) or 16bit mode (false).
  * @tparam ITERATIONS The number of iterations to perform (unused).
  * @tparam layout Data layout format, either TILE (default) or ROW_MAJOR.
@@ -31,11 +27,7 @@
  * @param indices_tile_idx The index of the tile in the Dest register containing the indices of the data.
  * @param tile_idx Unused param, needed to conform with format in _llk_math_eltwise_binary_sfpu_params_.
  */
-<<<<<<< HEAD
-template <ApproximationMode APPROX_MODE, bool is_fp32_dest_acc_en, int num_rows, int ITERATIONS = 8, ckernel::DataLayout layout = ckernel::DataLayout::TILE>
-=======
-template <bool APPROXIMATION_MODE, bool is_fp32_dest_acc_en, int ITERATIONS = 8, ckernel::DataLayout layout = ckernel::DataLayout::TILE>
->>>>>>> e9996d89
+template <ApproximationMode APPROX_MODE, bool is_fp32_dest_acc_en, int ITERATIONS = 8, ckernel::DataLayout layout = ckernel::DataLayout::TILE>
 inline void _calculate_max_pool_with_indices_(const uint values_tile_idx, const uint indices_tile_idx, const uint tile_idx /* unused */)
 {
     // size of each tile in Dest is 64 rows
